
use std::marker::PhantomData;
extern crate bedrock as br; use br::traits::*;
use peridot::{CommandBundle, LayoutedPipeline, Buffer, BufferPrealloc, MemoryBadget, ModelData,
    TransferBatch, DescriptorSetUpdateBatch, CBSubmissionType, RenderPassTemplates, DefaultRenderCommands,
    SpecConstantStorage};
use peridot_vertex_processing_pack::PvpShaderModules;
use peridot::math::Vector2;
use std::rc::Rc;
use std::borrow::Cow;
use peridot_vg::{PathBuilder, FlatPathBuilder};
use peridot_vg as pvg;

#[derive(SpecConstantStorage)] #[repr(C)]
pub struct VgRendererFragmentFixedColor
{
    r: f32, g: f32, b: f32, a: f32
}

pub struct Game<PL: peridot::NativeLinker>
{
    renderpass: br::RenderPass, framebuffers: Vec<br::Framebuffer>, render_cb: CommandBundle, buffer: Buffer,
    _bufview: br::BufferView, _bufview2: br::BufferView,
    _descriptors: (br::DescriptorSetLayout, br::DescriptorPool, Vec<br::vk::VkDescriptorSet>),
    vg_renderer_params: pvg::RendererParams,
    vg_renderer_params2: pvg::RendererParams,
    vg_renderer_exinst: pvg::RendererExternalInstances,
    vg_renderer_exinst2: pvg::RendererExternalInstances,
    ph: PhantomData<*const PL>
}
impl<PL: peridot::NativeLinker> Game<PL>
{
    pub const NAME: &'static str = "Peridot Examples - VectorGraphics";
    pub const VERSION: (u32, u32, u32) = (0, 1, 0);
}
impl<PL: peridot::NativeLinker> peridot::FeatureRequests for Game<PL> {}
<<<<<<< HEAD
impl<PL: peridot::NativeLinker> peridot::EngineEvents<PL> for Game<PL> {
    fn init(e: &peridot::Engine<Self, PL>) -> Self {
        let font = vg::Font::best_match("sans-serif", &vg::FontProperties::default(), 12.0)
=======
impl<PL: peridot::NativeLinker> peridot::EngineEvents<PL> for Game<PL>
{
    fn init(e: &peridot::Engine<Self, PL>) -> Self
    {
        let font = pvg::Font::best_match(&[pvg::FamilyName::SansSerif], &pvg::FontProperties::new(), 12.0)
>>>>>>> 79a792bd
            .expect("No Fonts");
        let mut ctx = pvg::Context::new();
        ctx.text(&font, "Hello, World!|Opaque");
        {
            let mut f0 = ctx.begin_figure(pvg::FillRule::Winding);
            f0.move_to(Vector2(10.0, -10.0).into());
            f0.quadratic_bezier_to(Vector2(100.0, -35.0).into(), Vector2(100.0, -100.0).into());
            f0.end();
        }
        /*{
            let mut f = ctx.begin_figure(pvg::FillRule::Winding);
            f.move_to(Vector2(200.0, -200.0 - 10.0).into());
            f.line_to(Vector2(200.0, -200.0 - 90.0).into());
            f.quadratic_bezier_to(Vector2(200.0, -300.0).into(), Vector2(210.0, -300.0).into());
            f.line_to(Vector2(340.0, -300.0).into());
            f.quadratic_bezier_to(Vector2(350.0, -300.0).into(), Vector2(350.0, -290.0).into());
            f.line_to(Vector2(350.0, -210.0).into());
            f.quadratic_bezier_to(Vector2(350.0, -200.0).into(), Vector2(340.0, -200.0).into());
            f.line_to(Vector2(210.0, -200.0).into());
            f.quadratic_bezier_to(Vector2(200.0, -200.0).into(), Vector2(200.0, -210.0).into());
            f.close(); f.end();
        }*/
        let mut ctx2 = pvg::Context::new();
        /*{
            let mut f0 = ctx2.begin_figure(pvg::FillRule::Winding);
            f0.move_to(Vector2(10.0, -10.0).into());
            /*f0.cubic_bezier_to(Vector2(100.0, -35.0).into(), Vector2(35.0, -80.0).into(),
                Vector2(100.0, -100.0).into());*/
            f0.quadratic_bezier_to(Vector2(100.0, -30.0).into(), Vector2(30.0, -100.0).into());
            // f0.quadratic_bezier_to(Vector2(200.0, -100.0).into(), Vector2(80.0, -60.0).into());
            // f0.stroke_outline(20.0);
            // f0.close();
            f0.end();
        }*/
        /*{
            let mut sp = pvg::StrokePathBuilder::new(1.0);
            sp.move_to(Vector2(200.0, -200.0 - 10.0).into());
            sp.line_to(Vector2(200.0, -200.0 - 90.0).into());
            sp.quadratic_bezier_to(Vector2(200.0, -300.0).into(), Vector2(210.0, -300.0).into());
            sp.line_to(Vector2(340.0, -300.0).into());
            sp.quadratic_bezier_to(Vector2(350.0, -300.0).into(), Vector2(350.0, -290.0).into());
            sp.line_to(Vector2(350.0, -210.0).into());
            sp.quadratic_bezier_to(Vector2(350.0, -200.0).into(), Vector2(340.0, -200.0).into());
            sp.line_to(Vector2(210.0, -200.0).into());
            sp.quadratic_bezier_to(Vector2(200.0, -200.0).into(), Vector2(200.0, -210.0).into());
            sp.close();
            let mut f = ctx2.begin_figure(vg::FillRule::EvenOdd);
            sp.sink_widened(&mut f);
            f.end();
        }*/
        {
            let mut f = ctx2.begin_figure(pvg::FillRule::Winding);
            f.move_to(Vector2(200.0, -200.0 - 10.0).into());
            f.line_to(Vector2(200.0, -200.0 - 90.0).into());
            f.quadratic_bezier_to(Vector2(200.0, -300.0).into(), Vector2(210.0, -300.0).into());
            f.line_to(Vector2(340.0, -300.0).into());
            f.quadratic_bezier_to(Vector2(350.0, -300.0).into(), Vector2(350.0, -290.0).into());
            f.line_to(Vector2(350.0, -210.0).into());
            f.quadratic_bezier_to(Vector2(350.0, -200.0).into(), Vector2(340.0, -200.0).into());
            f.line_to(Vector2(210.0, -200.0).into());
            f.quadratic_bezier_to(Vector2(200.0, -200.0).into(), Vector2(200.0, -210.0).into());
            f.close(); f.end();
        }

        let mut bp = BufferPrealloc::new(&e.graphics());
        let vg_offs = ctx.prealloc(&mut bp);
        let vg_offs2 = ctx.prealloc(&mut bp);

        let buffer = bp.build_transferred().expect("Buffer Allocation");
        let stg_buffer = bp.build_upload().expect("StgBuffer Allocation");
        
        let mut mb = MemoryBadget::new(e.graphics());
<<<<<<< HEAD
        mb.add(buffer);
        let buffer = mb.alloc().expect("Mem allocation").pop().expect("no object?").unwrap_buffer();
        let mut mb_stg = MemoryBadget::new(e.graphics());
        mb_stg.add(stg_buffer);
        let stg_buffer = mb_stg.alloc_upload().expect("StgMem allocation").pop().expect("no object")
            .unwrap_buffer();
=======
        let mut mb_stg = MemoryBadget::new(e.graphics());
        mb.add(buffer);
        mb_stg.add(stg_buffer);
        let buffer = mb.alloc().expect("Mem Allocation").pop().expect("no objects?").unwrap_buffer();
        let stg_buffer = mb_stg.alloc_upload().expect("StgMem Allocation").pop().expect("no objects?").unwrap_buffer();
>>>>>>> 79a792bd
        
        let (vg_renderer_params, vg_renderer_params2) = stg_buffer.guard_map(bp.total_size(), |m|
        {
            let p0 = ctx.stage_data_into(m, vg_offs);
            let p1 = ctx2.stage_data_into(m, vg_offs2);
            return (p0, p1);
        }).expect("StgMem Initialization");

        let bufview = buffer.create_view(br::vk::VK_FORMAT_R32G32B32A32_SFLOAT,
            vg_renderer_params.transforms_byterange()).expect("Creating Transform BufferView");
        let bufview2 = buffer.create_view(br::vk::VK_FORMAT_R32G32B32A32_SFLOAT,
            vg_renderer_params2.transforms_byterange()).expect("Creating Transform BufferView 2");

        e.submit_commands(|rec|
        {
            let mut tfb = TransferBatch::new();
            tfb.add_mirroring_buffer(&stg_buffer, &buffer, 0, bp.total_size() as _);
            tfb.add_buffer_graphics_ready(br::PipelineStageFlags::VERTEX_SHADER.vertex_input(), &buffer,
                0 .. bp.total_size() as _,
                br::AccessFlags::SHADER.read | br::AccessFlags::VERTEX_ATTRIBUTE_READ | br::AccessFlags::INDEX_READ);
            tfb.sink_transfer_commands(rec);
            tfb.sink_graphics_ready_commands(rec);
        }).expect("ImmResource Initialization");

        let screen_size = e.backbuffers()[0].size().clone();
        let renderpass = RenderPassTemplates::single_render(e.backbuffer_format())
            .create(&e.graphics()).expect("RenderPass Creation");
        let framebuffers = e.backbuffers().iter().map(|v| br::Framebuffer::new(&renderpass, &[v], &screen_size, 1))
            .collect::<Result<Vec<_>, _>>().expect("Framebuffer Creation");
        
        let dsl = br::DescriptorSetLayout::new(&e.graphics(), &br::DSLBindings
        {
            uniform_texel_buffer: Some((0, 1, br::ShaderStage::VERTEX)),
            .. br::DSLBindings::empty()
        }).expect("DescriptorSetLayout Creation");
        let dp = br::DescriptorPool::new(&e.graphics(), 2,
            &[br::DescriptorPoolSize(br::DescriptorType::UniformTexelBuffer, 2)],
            false
        ).expect("DescriptorPool Creation");
        let descs = dp.alloc(&[&dsl, &dsl]).expect("DescriptorSet Allocation");

        let mut dub = DescriptorSetUpdateBatch::new();
        dub.write(descs[0], 0, br::DescriptorUpdateInfo::UniformTexelBuffer(vec![bufview.native_ptr()]));
        dub.write(descs[1], 0, br::DescriptorUpdateInfo::UniformTexelBuffer(vec![bufview2.native_ptr()]));
        dub.submit(&e.graphics());

        let shader = PvpShaderModules::new(&e.graphics(), e.load("shaders.interiorColorFixed")
            .expect("Loading PvpContainer")).expect("Creating Shader");
        let curve_shader = PvpShaderModules::new(&e.graphics(), e.load("shaders.curveColorFixed")
            .expect("Loading CurveShader")).expect("Creating CurveShader");
        let vp = [br::vk::VkViewport
        {
            width: screen_size.0 as _, height: screen_size.1 as _, x: 0.0, y: 0.0,
            minDepth: 0.0, maxDepth: 1.0
        }];
        let sc = [br::vk::VkRect2D
        {
            offset: br::vk::VkOffset2D::default(),
            extent: br::vk::VkExtent2D { width: screen_size.0, height: screen_size.1 }
        }];
        debug!("ScreenSize: {:?}", screen_size);
        let pl: Rc<_> = br::PipelineLayout::new(&e.graphics(), &[&dsl], &[(br::ShaderStage::VERTEX, 0 .. 4 * 4)])
            .expect("Create PipelineLayout").into();
        let spc_map = vec![
            br::vk::VkSpecializationMapEntry { constantID: 0, offset: 0, size: 4 },
            br::vk::VkSpecializationMapEntry { constantID: 1, offset: 4, size: 4 }
        ];
        let mut interior_vertex_processing = shader.generate_vps(br::vk::VK_PRIMITIVE_TOPOLOGY_TRIANGLE_LIST);
        let mut curve_vertex_processing = curve_shader.generate_vps(br::vk::VK_PRIMITIVE_TOPOLOGY_TRIANGLE_LIST);
        interior_vertex_processing.mod_vertex_shader().specinfo =
            Some((spc_map.clone(), br::DynamicDataCell::from_slice(&pvg::renderer_pivot::LEFT_TOP)));
        curve_vertex_processing.mod_vertex_shader().specinfo =
            Some((spc_map.clone(), br::DynamicDataCell::from_slice(&pvg::renderer_pivot::LEFT_TOP)));
        
        interior_vertex_processing.mod_fragment_shader().expect("fragment shader not exist?").specinfo =
            Some(VgRendererFragmentFixedColor { r: 1.0, g: 0.5, b: 0.0, a: 1.0 }.as_pair());
        curve_vertex_processing.mod_fragment_shader().expect("fragment shader not exist?").specinfo =
            Some(VgRendererFragmentFixedColor { r: 1.0, g: 0.5, b: 0.0, a: 1.0 }.as_pair());
        let mut gpb = br::GraphicsPipelineBuilder::new(&pl, (&renderpass, 0));
        gpb.vertex_processing(interior_vertex_processing)
            .fixed_viewport_scissors(br::DynamicArrayState::Static(&vp), br::DynamicArrayState::Static(&sc))
            .add_attachment_blend(br::AttachmentColorBlendState::premultiplied());
        let gp = LayoutedPipeline::combine(gpb.create(&e.graphics(), None).expect("Create GraphicsPipeline"), &pl);
        gpb.vertex_processing_mut().mod_fragment_shader().expect("Fragment shader not exist?").specinfo =
            Some(VgRendererFragmentFixedColor { r: 0.0, g: 0.5, b: 1.0, a: 1.0 }.as_pair());
        let gp2 = LayoutedPipeline::combine(gpb.create(&e.graphics(), None).expect("Creating GraphicsPipeline2"), &pl);
        gpb.vertex_processing(curve_vertex_processing);
        let gp_curve = LayoutedPipeline::combine(gpb.create(&e.graphics(), None)
            .expect("Create GraphicsPipeline of CurveRender"), &pl);
        gpb.vertex_processing_mut().mod_fragment_shader().expect("fragment shader not exist?").specinfo =
            Some(VgRendererFragmentFixedColor { r: 0.0, g: 0.5, b: 1.0, a: 1.0 }.as_pair());
        let gp2_curve = LayoutedPipeline::combine(gpb.create(&e.graphics(), None)
            .expect("Creating GraphicsPipeline2 for CurveRender"), &pl);
        let vg_renderer_exinst = pvg::RendererExternalInstances
        {
            interior_pipeline: gp, curve_pipeline: gp_curve, transform_buffer_descriptor_set: descs[0],
            target_pixels: Vector2(screen_size.0 as _, screen_size.1 as _)
        };
        let vg_renderer_exinst2 = pvg::RendererExternalInstances
        {
            interior_pipeline: gp2, curve_pipeline: gp2_curve, transform_buffer_descriptor_set: descs[1],
            target_pixels: Vector2(screen_size.0 as _, screen_size.1 as _)
        };

        let render_cb = CommandBundle::new(&e.graphics(), CBSubmissionType::Graphics, framebuffers.len())
            .expect("Creating RenderCB");
        for (r, f) in render_cb.iter().zip(&framebuffers)
        {
            let mut cbr = r.begin().expect("Start Recoding CB");
            cbr.begin_render_pass(&renderpass, f, f.size().clone().into(), &[br::ClearValue::Color([1.0; 4])], true);
            vg_renderer_params2.default_render_commands(e, &mut cbr, &buffer, &vg_renderer_exinst2);
            vg_renderer_params.default_render_commands(e, &mut cbr, &buffer, &vg_renderer_exinst);
            cbr.end_render_pass();
        }

        Game
        {
            ph: PhantomData, buffer, renderpass, framebuffers, _bufview: bufview, _bufview2: bufview2,
            _descriptors: (dsl, dp, descs), render_cb, vg_renderer_params, vg_renderer_exinst,
            vg_renderer_params2, vg_renderer_exinst2
        }
    }

    fn update(&mut self, e: &peridot::Engine<Self, PL>, on_backbuffer_of: u32, _dt: std::time::Duration)
        -> (Option<br::SubmissionBatch>, br::SubmissionBatch)
    {
<<<<<<< HEAD
        (None, br::SubmissionBatch {
=======
        (None, br::SubmissionBatch
        {
>>>>>>> 79a792bd
            command_buffers: Cow::Borrowed(&self.render_cb[on_backbuffer_of as usize..on_backbuffer_of as usize + 1]),
            .. Default::default()
        })
    }

    fn discard_backbuffer_resources(&mut self)
    {
        self.render_cb.reset().expect("Resetting RenderCB");
        self.framebuffers.clear();
    }
    fn on_resize(&mut self, e: &peridot::Engine<Self, PL>, new_size: Vector2<usize>)
    {
        self.framebuffers = e.backbuffers().iter().map(|v| br::Framebuffer::new(&self.renderpass, &[v], v.size(), 1))
            .collect::<Result<Vec<_>, _>>().expect("Bind Framebuffer");
        for (r, f) in self.render_cb.iter().zip(&self.framebuffers)
        {
            let mut cbr = r.begin().expect("Start Recording CB");
            self.render_commands(e, &mut cbr, f);
        }
    }
}

impl<PL: peridot::NativeLinker> Game<PL>
{
    fn render_commands(&self, e: &peridot::Engine<Self, PL>, cmd: &mut br::CmdRecord, fb: &br::Framebuffer)
    {
        cmd.begin_render_pass(&self.renderpass, fb, fb.size().clone().into(), &[br::ClearValue::Color([1.0; 4])], true);
        self.vg_renderer_params2.default_render_commands(e, cmd, &self.buffer, &self.vg_renderer_exinst2);
        self.vg_renderer_params.default_render_commands(e, cmd, &self.buffer, &self.vg_renderer_exinst);
        cmd.end_render_pass();
    }
}<|MERGE_RESOLUTION|>--- conflicted
+++ resolved
@@ -34,17 +34,11 @@
     pub const VERSION: (u32, u32, u32) = (0, 1, 0);
 }
 impl<PL: peridot::NativeLinker> peridot::FeatureRequests for Game<PL> {}
-<<<<<<< HEAD
-impl<PL: peridot::NativeLinker> peridot::EngineEvents<PL> for Game<PL> {
-    fn init(e: &peridot::Engine<Self, PL>) -> Self {
-        let font = vg::Font::best_match("sans-serif", &vg::FontProperties::default(), 12.0)
-=======
 impl<PL: peridot::NativeLinker> peridot::EngineEvents<PL> for Game<PL>
 {
     fn init(e: &peridot::Engine<Self, PL>) -> Self
     {
-        let font = pvg::Font::best_match(&[pvg::FamilyName::SansSerif], &pvg::FontProperties::new(), 12.0)
->>>>>>> 79a792bd
+        let font = pvg::Font::best_match("sans-serif", &pvg::FontProperties::default(), 12.0)
             .expect("No Fonts");
         let mut ctx = pvg::Context::new();
         ctx.text(&font, "Hello, World!|Opaque");
@@ -117,20 +111,11 @@
         let stg_buffer = bp.build_upload().expect("StgBuffer Allocation");
         
         let mut mb = MemoryBadget::new(e.graphics());
-<<<<<<< HEAD
-        mb.add(buffer);
-        let buffer = mb.alloc().expect("Mem allocation").pop().expect("no object?").unwrap_buffer();
-        let mut mb_stg = MemoryBadget::new(e.graphics());
-        mb_stg.add(stg_buffer);
-        let stg_buffer = mb_stg.alloc_upload().expect("StgMem allocation").pop().expect("no object")
-            .unwrap_buffer();
-=======
         let mut mb_stg = MemoryBadget::new(e.graphics());
         mb.add(buffer);
         mb_stg.add(stg_buffer);
         let buffer = mb.alloc().expect("Mem Allocation").pop().expect("no objects?").unwrap_buffer();
         let stg_buffer = mb_stg.alloc_upload().expect("StgMem Allocation").pop().expect("no objects?").unwrap_buffer();
->>>>>>> 79a792bd
         
         let (vg_renderer_params, vg_renderer_params2) = stg_buffer.guard_map(bp.total_size(), |m|
         {
@@ -257,12 +242,8 @@
     fn update(&mut self, e: &peridot::Engine<Self, PL>, on_backbuffer_of: u32, _dt: std::time::Duration)
         -> (Option<br::SubmissionBatch>, br::SubmissionBatch)
     {
-<<<<<<< HEAD
-        (None, br::SubmissionBatch {
-=======
         (None, br::SubmissionBatch
         {
->>>>>>> 79a792bd
             command_buffers: Cow::Borrowed(&self.render_cb[on_backbuffer_of as usize..on_backbuffer_of as usize + 1]),
             .. Default::default()
         })
