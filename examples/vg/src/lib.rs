--- conflicted
+++ resolved
@@ -451,11 +451,7 @@
 
             let mut cbr = unsafe { r.begin().expect("Start Recoding CB") };
             let _ = cbr.begin_render_pass(
-<<<<<<< HEAD
-                &renderpass,
-=======
                 &render_pass,
->>>>>>> b01fe124
                 f,
                 f.size()
                     .clone()
@@ -467,11 +463,7 @@
             vg_renderer_params.default_render_commands(e, &mut cbr, &buffer, vg_renderer_exinst);
             let _ = cbr.end_render_pass();
 
-<<<<<<< HEAD
-            cbr.end().expect("Failed to finish render commands");
-=======
             cbr.end().expect("Failed to close rendering commands");
->>>>>>> b01fe124
         }
 
         Game {
@@ -543,11 +535,7 @@
             };
 
             let _ = cbr.begin_render_pass(
-<<<<<<< HEAD
-                &self.renderpass,
-=======
                 &self.render_pass,
->>>>>>> b01fe124
                 f,
                 f.size()
                     .clone()
@@ -569,11 +557,7 @@
             );
             let _ = cbr.end_render_pass();
 
-<<<<<<< HEAD
-            cbr.end().expect("Failed to finish render commands");
-=======
             cbr.end().expect("Failed to close rendering commands");
->>>>>>> b01fe124
         }
     }
 }