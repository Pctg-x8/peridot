use log::*;
<<<<<<< HEAD
use peridot_command_object::{
    BeginRenderPass, BufferUsage, ColorAttachmentBlending, CopyBuffer, EndRenderPass,
    GraphicsCommand, RangedBuffer, RenderBaseModel,
};
use std::convert::TryInto;
use std::marker::PhantomData;
extern crate bedrock as br;
use br::{Buffer, CommandBuffer, DescriptorPool, Device, Image, ImageChild, SubmissionBatch};
=======
use pvg::{FontProvider, FontProviderConstruct};
use std::convert::TryInto;
use std::marker::PhantomData;
extern crate bedrock as br;
use br::{
    traits::*, Buffer, CommandBuffer, DescriptorPool, Device, Image, ImageChild,
    ImageSubresourceSlice, SubmissionBatch,
};
>>>>>>> 9b902b28
use peridot::math::Vector2;
use peridot::mthelper::SharedRef;
use peridot::{
    BufferPrealloc, CBSubmissionType, CommandBundle, LayoutedPipeline, MemoryBadget, ModelData,
    RenderPassTemplates, SpecConstantStorage,
};
use peridot_vertex_processing_pack::PvpShaderModules;
use peridot_vg as pvg;
use peridot_vg::{FlatPathBuilder, PathBuilder};
use std::borrow::Cow;

#[derive(SpecConstantStorage)]
#[repr(C)]
pub struct VgRendererFragmentFixedColor {
    r: f32,
    g: f32,
    b: f32,
    a: f32,
}

pub struct Game<PL: peridot::NativeLinker> {
    render_pass: br::RenderPassObject<peridot::DeviceObject>,
    framebuffers: Vec<
        br::FramebufferObject<
            peridot::DeviceObject,
            SharedRef<dyn br::ImageView<ConcreteDevice = peridot::DeviceObject>>,
        >,
    >,
    render_cb: CommandBundle<peridot::DeviceObject>,
    buffer: SharedRef<
        peridot::Buffer<
            br::BufferObject<peridot::DeviceObject>,
            br::DeviceMemoryObject<peridot::DeviceObject>,
        >,
    >,
    _bufview: br::BufferViewObject<
        SharedRef<
            peridot::Buffer<
                br::BufferObject<peridot::DeviceObject>,
                br::DeviceMemoryObject<peridot::DeviceObject>,
            >,
        >,
    >,
    _bufview2: br::BufferViewObject<
        SharedRef<
            peridot::Buffer<
                br::BufferObject<peridot::DeviceObject>,
                br::DeviceMemoryObject<peridot::DeviceObject>,
            >,
        >,
    >,
    descriptors: (
        br::DescriptorSetLayoutObject<peridot::DeviceObject>,
        br::DescriptorPoolObject<peridot::DeviceObject>,
        Vec<br::DescriptorSet>,
    ),
    vg_renderer_params: pvg::RendererParams,
    vg_renderer_params2: pvg::RendererParams,
    gp1: LayoutedPipeline<
        br::PipelineObject<peridot::DeviceObject>,
        SharedRef<br::PipelineLayoutObject<peridot::DeviceObject>>,
    >,
    gp2: LayoutedPipeline<
        br::PipelineObject<peridot::DeviceObject>,
        SharedRef<br::PipelineLayoutObject<peridot::DeviceObject>>,
    >,
    gp1_curve: LayoutedPipeline<
        br::PipelineObject<peridot::DeviceObject>,
        SharedRef<br::PipelineLayoutObject<peridot::DeviceObject>>,
    >,
    gp2_curve: LayoutedPipeline<
        br::PipelineObject<peridot::DeviceObject>,
        SharedRef<br::PipelineLayoutObject<peridot::DeviceObject>>,
    >,
    target_size: peridot::math::Vector2F32,
    ph: PhantomData<*const PL>,
}
impl<PL: peridot::NativeLinker> peridot::FeatureRequests for Game<PL> {}
impl<PL: peridot::NativeLinker> peridot::EngineEvents<PL> for Game<PL> {
    fn init(e: &mut peridot::Engine<PL>) -> Self {
        let font_provider =
            pvg::DefaultFontProvider::new().expect("FontProvider initialization error");
        let font = font_provider
            .best_match("sans-serif", &pvg::FontProperties::default(), 18.0)
            .expect("No Fonts");
        let mut ctx = pvg::Context::new(1.0);
        ctx.text(&font, "Hello, World!|Opaque")
            .expect("Text Rendering failed");
        {
            let mut f0 = ctx.begin_figure(pvg::FillRule::Winding);
            f0.move_to(Vector2(10.0, -10.0).into());
            f0.quadratic_bezier_to(Vector2(100.0, -35.0).into(), Vector2(100.0, -100.0).into());
            f0.end();
        }
        /*{
            let mut f = ctx.begin_figure(pvg::FillRule::Winding);
            f.move_to(Vector2(200.0, -200.0 - 10.0).into());
            f.line_to(Vector2(200.0, -200.0 - 90.0).into());
            f.quadratic_bezier_to(Vector2(200.0, -300.0).into(), Vector2(210.0, -300.0).into());
            f.line_to(Vector2(340.0, -300.0).into());
            f.quadratic_bezier_to(Vector2(350.0, -300.0).into(), Vector2(350.0, -290.0).into());
            f.line_to(Vector2(350.0, -210.0).into());
            f.quadratic_bezier_to(Vector2(350.0, -200.0).into(), Vector2(340.0, -200.0).into());
            f.line_to(Vector2(210.0, -200.0).into());
            f.quadratic_bezier_to(Vector2(200.0, -200.0).into(), Vector2(200.0, -210.0).into());
            f.close(); f.end();
        }*/
        let mut ctx2 = pvg::Context::new(1.0);
        /*{
            let mut f0 = ctx2.begin_figure(pvg::FillRule::Winding);
            f0.move_to(Vector2(10.0, -10.0).into());
            /*f0.cubic_bezier_to(Vector2(100.0, -35.0).into(), Vector2(35.0, -80.0).into(),
                Vector2(100.0, -100.0).into());*/
            f0.quadratic_bezier_to(Vector2(100.0, -30.0).into(), Vector2(30.0, -100.0).into());
            // f0.quadratic_bezier_to(Vector2(200.0, -100.0).into(), Vector2(80.0, -60.0).into());
            // f0.stroke_outline(20.0);
            // f0.close();
            f0.end();
        }*/
        /*{
            let mut sp = pvg::StrokePathBuilder::new(1.0);
            sp.move_to(Vector2(200.0, -200.0 - 10.0).into());
            sp.line_to(Vector2(200.0, -200.0 - 90.0).into());
            sp.quadratic_bezier_to(Vector2(200.0, -300.0).into(), Vector2(210.0, -300.0).into());
            sp.line_to(Vector2(340.0, -300.0).into());
            sp.quadratic_bezier_to(Vector2(350.0, -300.0).into(), Vector2(350.0, -290.0).into());
            sp.line_to(Vector2(350.0, -210.0).into());
            sp.quadratic_bezier_to(Vector2(350.0, -200.0).into(), Vector2(340.0, -200.0).into());
            sp.line_to(Vector2(210.0, -200.0).into());
            sp.quadratic_bezier_to(Vector2(200.0, -200.0).into(), Vector2(200.0, -210.0).into());
            sp.close();
            let mut f = ctx2.begin_figure(vg::FillRule::EvenOdd);
            sp.sink_widened(&mut f);
            f.end();
        }*/
        {
            let mut f = ctx2.begin_figure(pvg::FillRule::Winding);
            f.move_to(Vector2(200.0, -200.0 - 10.0).into());
            f.line_to(Vector2(200.0, -200.0 - 90.0).into());
            f.quadratic_bezier_to(Vector2(200.0, -300.0).into(), Vector2(210.0, -300.0).into());
            f.line_to(Vector2(340.0, -300.0).into());
            f.quadratic_bezier_to(Vector2(350.0, -300.0).into(), Vector2(350.0, -290.0).into());
            f.line_to(Vector2(350.0, -210.0).into());
            f.quadratic_bezier_to(Vector2(350.0, -200.0).into(), Vector2(340.0, -200.0).into());
            f.line_to(Vector2(210.0, -200.0).into());
            f.quadratic_bezier_to(Vector2(200.0, -200.0).into(), Vector2(200.0, -210.0).into());
            f.close();
            f.end();
        }

        let mut bp = BufferPrealloc::new(&e.graphics());
        let vg_offs = ctx.prealloc(&mut bp);
        let vg_offs2 = ctx.prealloc(&mut bp);

        let buffer = bp.build_transferred().expect("Buffer Allocation");
        let stg_buffer = bp.build_upload().expect("StgBuffer Allocation");

        let mut mb = MemoryBadget::<_, br::ImageObject<peridot::DeviceObject>>::new(e.graphics());
        let mut mb_stg =
            MemoryBadget::<_, br::ImageObject<peridot::DeviceObject>>::new(e.graphics());
        mb.add(peridot::MemoryBadgetEntry::Buffer(buffer));
        let Ok::<[_; 1], _>([peridot::MemoryBoundResource::Buffer(buffer)]) =
            mb.alloc().expect("Mem Allocation").try_into() else {
                unreachable!("unexpected return combination");
            };
        let buffer = SharedRef::new(buffer);
        mb_stg.add(peridot::MemoryBadgetEntry::Buffer(stg_buffer));
        let Ok::<[_; 1], _>([peridot::MemoryBoundResource::Buffer(mut stg_buffer)]) =
            mb_stg.alloc_upload().expect("StgMem Allocation").try_into() else {
                unreachable!("unexpected return combination");
            };

        let rt_size = e
            .back_buffer(0)
            .expect("no back-buffers?")
            .image()
            .size()
            .wh();
        let msaa_count = br::vk::VK_SAMPLE_COUNT_4_BIT;
        let msaa_texture = br::ImageDesc::new(
            rt_size.clone(),
            e.back_buffer_format(),
            br::ImageUsage::COLOR_ATTACHMENT.transient_attachment(),
            br::ImageLayout::Undefined,
        )
        .sample_counts(msaa_count)
        .create(e.graphics_device().clone())
        .expect("Failed to create msaa render target");
        let mut image_mb =
            MemoryBadget::<br::BufferObject<peridot::DeviceObject>, _>::new(e.graphics());
        image_mb.add(peridot::MemoryBadgetEntry::Image(msaa_texture));
        let Ok::<[_; 1], _>([peridot::MemoryBoundResource::Image(msaa_texture)]) =
            image_mb.alloc().expect("Failed to allocate msaa texture memory").try_into() else {
                unreachable!("unexpected return set");
            };
        let msaa_texture = SharedRef::new(
            msaa_texture
                .subresource_range(br::AspectMask::COLOR, 0..1, 0..1)
                .view_builder()
                .create()
                .expect("Failed to create msaa render target view"),
        );

        let (vg_renderer_params, vg_renderer_params2) = stg_buffer
            .guard_map(0..bp.total_size(), |m| {
                let p0 = ctx.stage_data_into(m, vg_offs);
                let p1 = ctx2.stage_data_into(m, vg_offs2);
                return (p0, p1);
            })
            .expect("StgMem Initialization");

        let bufview = buffer
            .clone()
            .create_view(
                br::vk::VK_FORMAT_R32G32B32A32_SFLOAT,
                vg_renderer_params.transforms_byterange(),
            )
            .expect("Creating Transform BufferView");
        let bufview2 = buffer
            .clone()
            .create_view(
                br::vk::VK_FORMAT_R32G32B32A32_SFLOAT,
                vg_renderer_params2.transforms_byterange(),
            )
            .expect("Creating Transform BufferView 2");

        let transfer_total_size = bp.total_size();
        {
<<<<<<< HEAD
            let all_stg_buffer =
                RangedBuffer::from_offset_length(&stg_buffer, 0, transfer_total_size as _);
            let all_buffer =
                RangedBuffer::from_offset_length(&*buffer, 0, transfer_total_size as _);

            let copy =
                CopyBuffer::new(&stg_buffer, &*buffer).with_mirroring(0, transfer_total_size as _);

            let [all_buffer_in_barrier, all_buffer_out_barrier] = all_buffer.usage_barrier3(
                BufferUsage::UNUSED,
                BufferUsage::TRANSFER_DST,
                BufferUsage::VERTEX_BUFFER
                    | BufferUsage::INDEX_BUFFER
                    | BufferUsage::VERTEX_STORAGE_RO,
            );
            let in_barrier = [
                all_stg_buffer.usage_barrier(BufferUsage::HOST_RW, BufferUsage::TRANSFER_SRC),
                all_buffer_in_barrier,
            ];
            let out_barrier = [all_buffer_out_barrier];

            copy.between(in_barrier, out_barrier)
                .submit(e)
                .expect("ImmResource Initialization");
=======
            let mut tfb = TransferBatch::<peridot::DeviceObject>::new();
            tfb.add_mirroring_buffer(
                SharedRef::new(stg_buffer),
                buffer.clone(),
                0,
                transfer_total_size as _,
            );
            tfb.add_buffer_graphics_ready(
                br::PipelineStageFlags::VERTEX_SHADER.vertex_input(),
                buffer.clone(),
                0..transfer_total_size as _,
                br::AccessFlags::SHADER.read
                    | br::AccessFlags::VERTEX_ATTRIBUTE_READ
                    | br::AccessFlags::INDEX_READ,
            );
            e.submit_commands(|mut rec| {
                tfb.sink_transfer_commands(&mut rec);
                tfb.sink_graphics_ready_commands(&mut rec);

                let _ = rec.pipeline_barrier(
                    br::PipelineStageFlags::BOTTOM_OF_PIPE,
                    br::PipelineStageFlags::COLOR_ATTACHMENT_OUTPUT,
                    true,
                    &[],
                    &[],
                    &[msaa_texture
                        .image()
                        .subresource_range(br::AspectMask::COLOR, 0..1, 0..1)
                        .memory_barrier(
                            br::ImageLayout::Undefined,
                            br::ImageLayout::ColorAttachmentOpt,
                        )],
                );

                rec
            })
            .expect("ImmResource Initialization");
>>>>>>> 9b902b28
        }

        let (rt_ext_layout, _) = e.requesting_back_buffer_layout();
        let rt_attachment =
            br::AttachmentDescription::new(e.back_buffer_format(), rt_ext_layout, rt_ext_layout)
                .color_memory_op(br::LoadOp::DontCare, br::StoreOp::Store);
        let msaa_rt_attachment = br::AttachmentDescription::new(
            e.back_buffer_format(),
            br::ImageLayout::ColorAttachmentOpt,
            br::ImageLayout::ColorAttachmentOpt,
        )
        .color_memory_op(br::LoadOp::Clear, br::StoreOp::DontCare)
        .samples(msaa_count);
        let color_subpass = br::SubpassDescription::new().add_color_output(
            1,
            br::ImageLayout::ColorAttachmentOpt,
            Some((0, br::ImageLayout::ColorAttachmentOpt)),
        );
        let color_subpass_enter_dep = br::vk::VkSubpassDependency {
            srcSubpass: br::vk::VK_SUBPASS_EXTERNAL,
            dstSubpass: 0,
            srcStageMask: br::PipelineStageFlags::BOTTOM_OF_PIPE.0,
            dstStageMask: br::PipelineStageFlags::COLOR_ATTACHMENT_OUTPUT.0,
            srcAccessMask: br::AccessFlags::MEMORY.read,
            dstAccessMask: br::AccessFlags::COLOR_ATTACHMENT.write,
            dependencyFlags: 0,
        };
        let color_subpass_leave_dep = br::vk::VkSubpassDependency {
            srcSubpass: 0,
            dstSubpass: br::vk::VK_SUBPASS_EXTERNAL,
            srcStageMask: br::PipelineStageFlags::COLOR_ATTACHMENT_OUTPUT.0,
            dstStageMask: br::PipelineStageFlags::TOP_OF_PIPE.0,
            srcAccessMask: br::AccessFlags::COLOR_ATTACHMENT.write,
            dstAccessMask: br::AccessFlags::MEMORY.read,
            dependencyFlags: 0,
        };
        let render_pass = br::RenderPassBuilder::new()
            .add_attachments(vec![rt_attachment, msaa_rt_attachment])
            .add_subpass(color_subpass)
            .add_dependencies(vec![color_subpass_enter_dep, color_subpass_leave_dep])
            .create(e.graphics_device().clone())
            .expect("Failed to create render pass");

        let screen_size = e.back_buffer(0).expect("no backbuffer").image().size().wh();
        // let render_pass = RenderPassTemplates::single_render(
        //     e.back_buffer_format(),
        //     e.requesting_back_buffer_layout().0,
        // )
        // .create(e.graphics().device().clone())
        // .expect("RenderPass Creation");
        let framebuffers = e
            .iter_back_buffers()
            .map(|bb| {
                e.graphics().device().clone().new_framebuffer(
                    &render_pass,
                    vec![
                        bb.clone()
                            as SharedRef<dyn br::ImageView<ConcreteDevice = peridot::DeviceObject>>,
                        msaa_texture.clone(),
                    ],
                    screen_size.as_ref(),
                    1,
                )
            })
            .collect::<Result<Vec<_>, _>>()
            .expect("Framebuffer Creation");

        let dsl = br::DescriptorSetLayoutBuilder::with_bindings(vec![
            br::DescriptorType::UniformTexelBuffer
                .make_binding(1)
                .only_for_vertex(),
        ])
        .create(e.graphics().device().clone())
        .expect("DescriptorSetLayout Creation");
        let mut dp = br::DescriptorPoolBuilder::new(2)
            .with_reservations(vec![br::DescriptorType::UniformTexelBuffer.with_count(2)])
            .create(e.graphics().device().clone())
            .expect("DescriptorPool Creation");
        let descs = dp.alloc(&[&dsl, &dsl]).expect("DescriptorSet Allocation");

        e.graphics().device().update_descriptor_sets(
            &[
                br::DescriptorPointer::new(descs[0].into(), 0).write(
                    br::DescriptorContents::UniformTexelBuffer(vec![br::VkHandleRef::new(
                        &bufview,
                    )]),
                ),
                br::DescriptorPointer::new(descs[1].into(), 0).write(
                    br::DescriptorContents::UniformTexelBuffer(vec![br::VkHandleRef::new(
                        &bufview2,
                    )]),
                ),
            ],
            &[],
        );

        let shader = PvpShaderModules::new(
            e.graphics().device(),
            e.load("shaders.interiorColorFixed")
                .expect("Loading PvpContainer"),
        )
        .expect("Creating Shader");
        let curve_shader = PvpShaderModules::new(
            e.graphics().device(),
            e.load("shaders.curveColorFixed")
                .expect("Loading CurveShader"),
        )
        .expect("Creating CurveShader");
        debug!("ScreenSize: {screen_size:?}");
        let sc = [screen_size.clone().into_rect(br::vk::VkOffset2D::ZERO)];
        let vp = [sc[0].make_viewport(0.0..1.0)];
        let pl = SharedRef::new(
            br::PipelineLayoutBuilder::new(vec![&dsl], vec![(br::ShaderStage::VERTEX, 0..4 * 4)])
                .create(e.graphics().device().clone())
                .expect("Create PipelineLayout"),
        );
        let spc_map = &[
            br::vk::VkSpecializationMapEntry {
                constantID: 0,
                offset: 0,
                size: 4,
            },
            br::vk::VkSpecializationMapEntry {
                constantID: 1,
                offset: 4,
                size: 4,
            },
        ];
        let mut interior_vertex_processing =
            shader.generate_vps(br::vk::VK_PRIMITIVE_TOPOLOGY_TRIANGLE_LIST);
        let mut curve_vertex_processing =
            curve_shader.generate_vps(br::vk::VK_PRIMITIVE_TOPOLOGY_TRIANGLE_LIST);
        interior_vertex_processing.vertex_shader_mut().specinfo = Some((
            Cow::Borrowed(spc_map),
            br::DynamicDataCell::from_slice(&pvg::renderer_pivot::LEFT_TOP),
        ));
        curve_vertex_processing.vertex_shader_mut().specinfo = Some((
            Cow::Borrowed(spc_map),
            br::DynamicDataCell::from_slice(&pvg::renderer_pivot::LEFT_TOP),
        ));

        interior_vertex_processing
            .fragment_shader_mut()
            .expect("fragment shader not exist?")
            .specinfo = Some(
            VgRendererFragmentFixedColor {
                r: 1.0,
                g: 0.5,
                b: 0.0,
                a: 1.0,
            }
            .as_pair(),
        );
        curve_vertex_processing
            .fragment_shader_mut()
            .expect("fragment shader not exist?")
            .specinfo = Some(
            VgRendererFragmentFixedColor {
                r: 1.0,
                g: 0.5,
                b: 0.0,
                a: 1.0,
            }
            .as_pair(),
        );
        let mut gpb = br::GraphicsPipelineBuilder::<
            _,
            br::PipelineObject<peridot::DeviceObject>,
            _,
            _,
            _,
            _,
            _,
            _,
        >::new(&pl, (&render_pass, 0), interior_vertex_processing);
        gpb.multisample_state(Some({
            let mut state = br::MultisampleState::new();
            state.rasterization_samples(msaa_count as _);

            state
        }))
        .viewport_scissors(
            br::DynamicArrayState::Static(&vp),
            br::DynamicArrayState::Static(&sc),
        )
<<<<<<< HEAD
        .set_attachment_blends(vec![ColorAttachmentBlending::PREMULTIPLIED_ALPHA.into_vk()])
        .multisample_state(Some(br::MultisampleState::new()));
=======
        .add_attachment_blend(br::AttachmentColorBlendState::premultiplied());
>>>>>>> 9b902b28
        let gp = LayoutedPipeline::combine(
            gpb.create(
                e.graphics().device().clone(),
                None::<&br::PipelineCacheObject<peridot::DeviceObject>>,
            )
            .expect("Create GraphicsPipeline"),
            pl.clone(),
        );
        gpb.vertex_processing_mut()
            .fragment_shader_mut()
            .expect("Fragment shader not exist?")
            .specinfo = Some(
            VgRendererFragmentFixedColor {
                r: 0.0,
                g: 0.5,
                b: 1.0,
                a: 1.0,
            }
            .as_pair(),
        );
        let gp2 = LayoutedPipeline::combine(
            gpb.create(
                e.graphics().device().clone(),
                None::<&br::PipelineCacheObject<peridot::DeviceObject>>,
            )
            .expect("Creating GraphicsPipeline2"),
            pl.clone(),
        );
        gpb.vertex_processing(curve_vertex_processing);
        let gp_curve = LayoutedPipeline::combine(
            gpb.create(
                e.graphics().device().clone(),
                None::<&br::PipelineCacheObject<peridot::DeviceObject>>,
            )
            .expect("Create GraphicsPipeline of CurveRender"),
            pl.clone(),
        );
        gpb.vertex_processing_mut()
            .fragment_shader_mut()
            .expect("fragment shader not exist?")
            .specinfo = Some(
            VgRendererFragmentFixedColor {
                r: 0.0,
                g: 0.5,
                b: 1.0,
                a: 1.0,
            }
            .as_pair(),
        );
        let gp2_curve = LayoutedPipeline::combine(
            gpb.create(
                e.graphics().device().clone(),
                None::<&br::PipelineCacheObject<peridot::DeviceObject>>,
            )
            .expect("Creating GraphicsPipeline2 for CurveRender"),
            pl.clone(),
        );

        let mut render_cb = CommandBundle::new(
            &e.graphics(),
            CBSubmissionType::Graphics,
            framebuffers.len(),
        )
        .expect("Creating RenderCB");
        for (r, f) in render_cb.iter_mut().zip(&framebuffers) {
            let vg_renderer_exinst = pvg::RendererExternalInstances {
                interior_pipeline: &gp,
                curve_pipeline: &gp_curve,
                transform_buffer_descriptor_set: descs[0],
                target_pixels: Vector2(screen_size.width as _, screen_size.height as _),
            };
            let vg_renderer_exinst2 = pvg::RendererExternalInstances {
                interior_pipeline: &gp2,
                curve_pipeline: &gp2_curve,
                transform_buffer_descriptor_set: descs[1],
                target_pixels: Vector2(screen_size.width as _, screen_size.height as _),
            };

<<<<<<< HEAD
            let rp = BeginRenderPass::for_entire_framebuffer(&render_pass, f)
                .with_clear_values(vec![br::ClearValue::color([1.0; 4])]);
            let render_vg = RenderBaseModel {
                provider: &vg_renderer_params,
                engine: e,
                buffer: &buffer,
                extras: vg_renderer_exinst,
            };
            let render_vg2 = RenderBaseModel {
                provider: &vg_renderer_params2,
                engine: e,
                buffer: &buffer,
                extras: vg_renderer_exinst2,
            };
=======
            let mut cbr = unsafe { r.begin().expect("Start Recoding CB") };
            let _ = cbr.begin_render_pass(
                &render_pass,
                f,
                f.size()
                    .clone()
                    .into_rect(br::vk::VkOffset2D { x: 0, y: 0 }),
                &[
                    br::ClearValue::color([1.0; 4]),
                    br::ClearValue::color([1.0; 4]),
                ],
                true,
            );
            vg_renderer_params2.default_render_commands(e, &mut cbr, &buffer, vg_renderer_exinst2);
            vg_renderer_params.default_render_commands(e, &mut cbr, &buffer, vg_renderer_exinst);
            let _ = cbr.end_render_pass();
>>>>>>> 9b902b28

            (render_vg2, render_vg)
                .between(rp, EndRenderPass)
                .execute_and_finish(unsafe {
                    r.begin().expect("Failed to begin render command recording")
                })
                .expect("Failed to finish render commands");
        }

        Game {
            ph: PhantomData,
            buffer,
            render_pass,
            framebuffers,
            _bufview: bufview,
            _bufview2: bufview2,
            descriptors: (dsl, dp, descs),
            render_cb,
            vg_renderer_params,
            vg_renderer_params2,
            gp1: gp,
            gp2,
            gp1_curve: gp_curve,
            gp2_curve,
            target_size: peridot::math::Vector2(screen_size.width as _, screen_size.height as _),
        }
    }

    fn update(
        &mut self,
        e: &mut peridot::Engine<PL>,
        on_backbuffer_of: u32,
        _dt: std::time::Duration,
    ) {
        e.do_render(
            on_backbuffer_of,
            None::<br::EmptySubmissionBatch>,
            br::EmptySubmissionBatch.with_command_buffers(
                &self.render_cb[on_backbuffer_of as usize..=on_backbuffer_of as usize],
            ),
        )
        .expect("Failed to present");
    }

    fn discard_back_buffer_resources(&mut self) {
        self.render_cb.reset().expect("Resetting RenderCB");
        self.framebuffers.clear();
    }
    fn on_resize(&mut self, e: &mut peridot::Engine<PL>, _new_size: Vector2<usize>) {
        let rt_size = e
            .back_buffer(0)
            .expect("no back-buffers?")
            .image()
            .size()
            .wh();
        let msaa_count = br::vk::VK_SAMPLE_COUNT_4_BIT;
        let msaa_texture = br::ImageDesc::new(
            rt_size.clone(),
            e.back_buffer_format(),
            br::ImageUsage::COLOR_ATTACHMENT.transient_attachment(),
            br::ImageLayout::Undefined,
        )
        .sample_counts(msaa_count)
        .create(e.graphics_device().clone())
        .expect("Failed to create msaa render target");
        let mut image_mb =
            MemoryBadget::<br::BufferObject<peridot::DeviceObject>, _>::new(e.graphics());
        image_mb.add(peridot::MemoryBadgetEntry::Image(msaa_texture));
        let Ok::<[_; 1], _>([peridot::MemoryBoundResource::Image(msaa_texture)]) =
            image_mb.alloc().expect("Failed to allocate msaa texture memory").try_into() else {
                unreachable!("unexpected return set");
            };
        let msaa_texture = SharedRef::new(
            msaa_texture
                .subresource_range(br::AspectMask::COLOR, 0..1, 0..1)
                .view_builder()
                .create()
                .expect("Failed to create msaa render target view"),
        );

        e.submit_commands(|mut rec| {
            let _ = rec.pipeline_barrier(
                br::PipelineStageFlags::BOTTOM_OF_PIPE,
                br::PipelineStageFlags::COLOR_ATTACHMENT_OUTPUT,
                true,
                &[],
                &[],
                &[msaa_texture
                    .image()
                    .subresource_range(br::AspectMask::COLOR, 0..1, 0..1)
                    .memory_barrier(
                        br::ImageLayout::Undefined,
                        br::ImageLayout::ColorAttachmentOpt,
                    )],
            );

            rec
        })
        .expect("Failed to initialize msaa rt");

        self.framebuffers = e
            .iter_back_buffers()
            .map(|bb| {
                e.graphics().device().clone().new_framebuffer(
                    &self.render_pass,
                    vec![
                        bb.clone()
                            as SharedRef<dyn br::ImageView<ConcreteDevice = peridot::DeviceObject>>,
                        msaa_texture.clone(),
                    ],
                    bb.image().size().as_ref(),
                    1,
                )
            })
            .collect::<Result<Vec<_>, _>>()
            .expect("Bind Framebuffer");
        for (r, f) in self.render_cb.iter_mut().zip(&self.framebuffers) {
            let vg_renderer_exinst = pvg::RendererExternalInstances {
                interior_pipeline: &self.gp1,
                curve_pipeline: &self.gp1_curve,
                transform_buffer_descriptor_set: self.descriptors.2[0],
                target_pixels: self.target_size.clone(),
            };
            let vg_renderer_exinst2 = pvg::RendererExternalInstances {
                interior_pipeline: &self.gp2,
                curve_pipeline: &self.gp2_curve,
                transform_buffer_descriptor_set: self.descriptors.2[1],
                target_pixels: self.target_size.clone(),
            };

<<<<<<< HEAD
            let rp = BeginRenderPass::for_entire_framebuffer(&self.render_pass, f)
                .with_clear_values(vec![br::ClearValue::color([1.0; 4])]);
            let render_vg = RenderBaseModel {
                provider: &self.vg_renderer_params,
                engine: e,
                buffer: &self.buffer,
                extras: vg_renderer_exinst,
            };
            let render_vg2 = RenderBaseModel {
                provider: &self.vg_renderer_params2,
                engine: e,
                buffer: &self.buffer,
                extras: vg_renderer_exinst2,
            };
=======
            let _ = cbr.begin_render_pass(
                &self.render_pass,
                f,
                f.size()
                    .clone()
                    .into_rect(br::vk::VkOffset2D { x: 0, y: 0 }),
                &[
                    br::ClearValue::color([1.0; 4]),
                    br::ClearValue::color([1.0; 4]),
                ],
                true,
            );
            self.vg_renderer_params2.default_render_commands(
                e,
                &mut cbr,
                &self.buffer,
                vg_renderer_exinst2,
            );
            self.vg_renderer_params.default_render_commands(
                e,
                &mut cbr,
                &self.buffer,
                vg_renderer_exinst,
            );
            let _ = cbr.end_render_pass();
>>>>>>> 9b902b28

            (render_vg2, render_vg)
                .between(rp, EndRenderPass)
                .execute_and_finish(unsafe { r.begin().expect("Start Recording CB") })
                .expect("Failed to finish render commands");
        }
    }
}<|MERGE_RESOLUTION|>--- conflicted
+++ resolved
@@ -1,33 +1,26 @@
+use bedrock as br;
+use br::{
+    Buffer, CommandBuffer, DescriptorPool, Device, Image, ImageChild, ImageSubresourceSlice,
+    SubmissionBatch,
+};
 use log::*;
-<<<<<<< HEAD
-use peridot_command_object::{
-    BeginRenderPass, BufferUsage, ColorAttachmentBlending, CopyBuffer, EndRenderPass,
-    GraphicsCommand, RangedBuffer, RenderBaseModel,
-};
-use std::convert::TryInto;
-use std::marker::PhantomData;
-extern crate bedrock as br;
-use br::{Buffer, CommandBuffer, DescriptorPool, Device, Image, ImageChild, SubmissionBatch};
-=======
-use pvg::{FontProvider, FontProviderConstruct};
-use std::convert::TryInto;
-use std::marker::PhantomData;
-extern crate bedrock as br;
-use br::{
-    traits::*, Buffer, CommandBuffer, DescriptorPool, Device, Image, ImageChild,
-    ImageSubresourceSlice, SubmissionBatch,
-};
->>>>>>> 9b902b28
 use peridot::math::Vector2;
 use peridot::mthelper::SharedRef;
 use peridot::{
     BufferPrealloc, CBSubmissionType, CommandBundle, LayoutedPipeline, MemoryBadget, ModelData,
-    RenderPassTemplates, SpecConstantStorage,
+    SpecConstantStorage,
+};
+use peridot_command_object::{
+    BeginRenderPass, BufferUsage, ColorAttachmentBlending, CopyBuffer, EndRenderPass,
+    GraphicsCommand, PipelineBarrier, RangedBuffer, RangedImage, RenderBaseModel,
 };
 use peridot_vertex_processing_pack::PvpShaderModules;
 use peridot_vg as pvg;
 use peridot_vg::{FlatPathBuilder, PathBuilder};
+use pvg::{FontProvider, FontProviderConstruct};
 use std::borrow::Cow;
+use std::convert::TryInto;
+use std::marker::PhantomData;
 
 #[derive(SpecConstantStorage)]
 #[repr(C)]
@@ -246,11 +239,11 @@
 
         let transfer_total_size = bp.total_size();
         {
-<<<<<<< HEAD
             let all_stg_buffer =
                 RangedBuffer::from_offset_length(&stg_buffer, 0, transfer_total_size as _);
             let all_buffer =
                 RangedBuffer::from_offset_length(&*buffer, 0, transfer_total_size as _);
+            let msaa_texture = RangedImage::single_color_plane(msaa_texture.image());
 
             let copy =
                 CopyBuffer::new(&stg_buffer, &*buffer).with_mirroring(0, transfer_total_size as _);
@@ -266,50 +259,16 @@
                 all_stg_buffer.usage_barrier(BufferUsage::HOST_RW, BufferUsage::TRANSFER_SRC),
                 all_buffer_in_barrier,
             ];
-            let out_barrier = [all_buffer_out_barrier];
+            let out_barrier = PipelineBarrier::new()
+                .with_barrier(all_buffer_out_barrier)
+                .with_barrier(msaa_texture.barrier(
+                    br::ImageLayout::Undefined,
+                    br::ImageLayout::ColorAttachmentOpt,
+                ));
 
             copy.between(in_barrier, out_barrier)
                 .submit(e)
                 .expect("ImmResource Initialization");
-=======
-            let mut tfb = TransferBatch::<peridot::DeviceObject>::new();
-            tfb.add_mirroring_buffer(
-                SharedRef::new(stg_buffer),
-                buffer.clone(),
-                0,
-                transfer_total_size as _,
-            );
-            tfb.add_buffer_graphics_ready(
-                br::PipelineStageFlags::VERTEX_SHADER.vertex_input(),
-                buffer.clone(),
-                0..transfer_total_size as _,
-                br::AccessFlags::SHADER.read
-                    | br::AccessFlags::VERTEX_ATTRIBUTE_READ
-                    | br::AccessFlags::INDEX_READ,
-            );
-            e.submit_commands(|mut rec| {
-                tfb.sink_transfer_commands(&mut rec);
-                tfb.sink_graphics_ready_commands(&mut rec);
-
-                let _ = rec.pipeline_barrier(
-                    br::PipelineStageFlags::BOTTOM_OF_PIPE,
-                    br::PipelineStageFlags::COLOR_ATTACHMENT_OUTPUT,
-                    true,
-                    &[],
-                    &[],
-                    &[msaa_texture
-                        .image()
-                        .subresource_range(br::AspectMask::COLOR, 0..1, 0..1)
-                        .memory_barrier(
-                            br::ImageLayout::Undefined,
-                            br::ImageLayout::ColorAttachmentOpt,
-                        )],
-                );
-
-                rec
-            })
-            .expect("ImmResource Initialization");
->>>>>>> 9b902b28
         }
 
         let (rt_ext_layout, _) = e.requesting_back_buffer_layout();
@@ -495,12 +454,7 @@
             br::DynamicArrayState::Static(&vp),
             br::DynamicArrayState::Static(&sc),
         )
-<<<<<<< HEAD
-        .set_attachment_blends(vec![ColorAttachmentBlending::PREMULTIPLIED_ALPHA.into_vk()])
-        .multisample_state(Some(br::MultisampleState::new()));
-=======
-        .add_attachment_blend(br::AttachmentColorBlendState::premultiplied());
->>>>>>> 9b902b28
+        .set_attachment_blends(vec![ColorAttachmentBlending::PREMULTIPLIED_ALPHA.into_vk()]);
         let gp = LayoutedPipeline::combine(
             gpb.create(
                 e.graphics().device().clone(),
@@ -579,9 +533,11 @@
                 target_pixels: Vector2(screen_size.width as _, screen_size.height as _),
             };
 
-<<<<<<< HEAD
-            let rp = BeginRenderPass::for_entire_framebuffer(&render_pass, f)
-                .with_clear_values(vec![br::ClearValue::color([1.0; 4])]);
+            let rp =
+                BeginRenderPass::for_entire_framebuffer(&render_pass, f).with_clear_values(vec![
+                    br::ClearValue::color([1.0; 4]),
+                    br::ClearValue::color([1.0; 4]),
+                ]);
             let render_vg = RenderBaseModel {
                 provider: &vg_renderer_params,
                 engine: e,
@@ -594,24 +550,6 @@
                 buffer: &buffer,
                 extras: vg_renderer_exinst2,
             };
-=======
-            let mut cbr = unsafe { r.begin().expect("Start Recoding CB") };
-            let _ = cbr.begin_render_pass(
-                &render_pass,
-                f,
-                f.size()
-                    .clone()
-                    .into_rect(br::vk::VkOffset2D { x: 0, y: 0 }),
-                &[
-                    br::ClearValue::color([1.0; 4]),
-                    br::ClearValue::color([1.0; 4]),
-                ],
-                true,
-            );
-            vg_renderer_params2.default_render_commands(e, &mut cbr, &buffer, vg_renderer_exinst2);
-            vg_renderer_params.default_render_commands(e, &mut cbr, &buffer, vg_renderer_exinst);
-            let _ = cbr.end_render_pass();
->>>>>>> 9b902b28
 
             (render_vg2, render_vg)
                 .between(rp, EndRenderPass)
@@ -742,9 +680,11 @@
                 target_pixels: self.target_size.clone(),
             };
 
-<<<<<<< HEAD
             let rp = BeginRenderPass::for_entire_framebuffer(&self.render_pass, f)
-                .with_clear_values(vec![br::ClearValue::color([1.0; 4])]);
+                .with_clear_values(vec![
+                    br::ClearValue::color([1.0; 4]),
+                    br::ClearValue::color([1.0; 4]),
+                ]);
             let render_vg = RenderBaseModel {
                 provider: &self.vg_renderer_params,
                 engine: e,
@@ -757,33 +697,6 @@
                 buffer: &self.buffer,
                 extras: vg_renderer_exinst2,
             };
-=======
-            let _ = cbr.begin_render_pass(
-                &self.render_pass,
-                f,
-                f.size()
-                    .clone()
-                    .into_rect(br::vk::VkOffset2D { x: 0, y: 0 }),
-                &[
-                    br::ClearValue::color([1.0; 4]),
-                    br::ClearValue::color([1.0; 4]),
-                ],
-                true,
-            );
-            self.vg_renderer_params2.default_render_commands(
-                e,
-                &mut cbr,
-                &self.buffer,
-                vg_renderer_exinst2,
-            );
-            self.vg_renderer_params.default_render_commands(
-                e,
-                &mut cbr,
-                &self.buffer,
-                vg_renderer_exinst,
-            );
-            let _ = cbr.end_render_pass();
->>>>>>> 9b902b28
 
             (render_vg2, render_vg)
                 .between(rp, EndRenderPass)
