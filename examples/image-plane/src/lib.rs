
use std::marker::PhantomData;
use bedrock as br; use bedrock::traits::*;
use peridot::math::{
    Vector3F32, Vector3, Vector2F32, Vector2, Camera, ProjectionMethod, Matrix4F32, Quaternion, Matrix4, Vector4, One
};
use peridot::{
    CommandBundle, CBSubmissionType, TransferBatch, BufferPrealloc, BufferContent,
    SubpassDependencyTemplates, DescriptorSetUpdateBatch, LayoutedPipeline,
    TextureInitializationGroup, Buffer,
    FixedMemory, FixedBufferInitializer,
    audio::StreamingPlayableWav
};
use peridot_vertex_processing_pack::PvpShaderModules;
use std::borrow::Cow;
use std::rc::Rc;
use std::mem::size_of;
use std::ops::Range;
use std::time::Duration;
<<<<<<< HEAD
use std::sync::{Arc, RwLock};
=======
use log::*;
>>>>>>> f1dab7c8

pub struct IPFixedBufferInitializer
{
    vertices_offset: u64
}
impl FixedBufferInitializer for IPFixedBufferInitializer
{
    fn stage_data(&mut self, m: &br::MappedMemoryRange)
    {
        unsafe
        {
            m.slice_mut(self.vertices_offset as _, 4).clone_from_slice(&[
                UVVert { pos: Vector3(-1.0, -1.0, 0.0), uv: Vector2(0.0, 0.0) },
                UVVert { pos: Vector3( 1.0, -1.0, 0.0), uv: Vector2(1.0, 0.0) },
                UVVert { pos: Vector3(-1.0,  1.0, 0.0), uv: Vector2(0.0, 1.0) },
                UVVert { pos: Vector3( 1.0,  1.0, 0.0), uv: Vector2(1.0, 1.0) }
            ]);
        }
    }
    fn buffer_graphics_ready(&self, tfb: &mut TransferBatch, buffer: &Buffer, buffer_range: Range<u64>)
    {
        tfb.add_buffer_graphics_ready(br::PipelineStageFlags::VERTEX_INPUT.vertex_shader(), buffer,
            buffer_range.start as _ .. buffer_range.end as _,
            br::AccessFlags::UNIFORM_READ | br::AccessFlags::VERTEX_ATTRIBUTE_READ);
    }
}

pub struct Game<PL: peridot::NativeLinker>
{
    ph: PhantomData<*const PL>, rot: f32,
    render_cb: peridot::CommandBundle, update_cb: peridot::CommandBundle,
    renderpass: br::RenderPass, framebuffers: Vec<br::Framebuffer>,
    gp_main: LayoutedPipeline,
    descriptor: (br::DescriptorSetLayout, br::DescriptorPool, Vec<br::vk::VkDescriptorSet>),
    _sampler: br::Sampler,
    vertices_offset: u64,
    buffers: FixedMemory, mut_uniform_offset: u64
}
impl<PL: peridot::NativeLinker> Game<PL>
{
    pub const NAME: &'static str = "Peridot Examples - ImagePlane";
    pub const VERSION: (u32, u32, u32) = (0, 1, 0);
}
impl<PL: peridot::NativeLinker> peridot::FeatureRequests for Game<PL> {}
impl<PL: peridot::NativeLinker> peridot::EngineEvents<PL> for Game<PL>
{
    fn init(e: &peridot::Engine<Self, PL>) -> Self
    {
        let screen_size: br::Extent3D = e.backbuffers()[0].size().clone().into();
        let screen_aspect = screen_size.1 as f32 / screen_size.0 as f32;

        let image_data: peridot::PNG = e.load("images.example").expect("No image found");
        debug!("Image: {}x{}", image_data.0.size.x(), image_data.0.size.y());
        debug!("ImageColor: {:?}", image_data.0.color);
        debug!("ImageStride: {} bytes", image_data.0.stride);

        let bgm = Arc::new(RwLock::new(e.streaming::<StreamingPlayableWav>("bgm").expect("Loading BGM")));
        e.audio_mixer().write().expect("Adding AudioProcess").add_process(bgm.clone());

        let mut bp = BufferPrealloc::new(e.graphics());
        let vertices_offset = bp.add(BufferContent::vertex::<[UVVert; 4]>());
        let mut fm_init = IPFixedBufferInitializer
        {
            vertices_offset
        };

        let mut ti = TextureInitializationGroup::new(e.graphics());
        ti.add(image_data);

        let mut bp_mut = BufferPrealloc::new(e.graphics());
        let mut_uniform_offset = bp_mut.add(BufferContent::uniform::<Uniform>());

        let mut tfb = TransferBatch::new();
        let buffers = FixedMemory::new(e.graphics(), bp, bp_mut, ti, &mut fm_init, &mut tfb)
            .expect("Alloc FixedBuffers");
        
        let mut cam = Camera
        {
            projection: ProjectionMethod::Perspective { fov: 75.0f32.to_radians() },
            position: Vector3(-4.0, -1.0, -3.0), rotation: Quaternion::new(45.0f32.to_radians(), Vector3::up()),
            // position: Vector3(0.0, 0.0, -3.0), rotation: Quaternion::ONE,
            depth_range: 1.0 .. 10.0
        };
        cam.look_at(Vector3(0.0, 0.0, 0.0));
        buffers.mut_buffer.0.guard_map(buffers.mut_buffer.1, |m| unsafe
        {
            let (v, p) = cam.matrixes();
            let aspect = Matrix4::scale(Vector4(screen_aspect, 1.0, 1.0, 1.0));
            let vp = aspect * p * v;
            *m.get_mut(mut_uniform_offset as _) = Uniform
            {
                camera: vp, object: Matrix4::ONE
            };
        }).expect("Staging MutBuffer");
        let mut tfb_mut = TransferBatch::new();
        let dst_update_range = buffers.mut_buffer_placement ..
            buffers.mut_buffer_placement + size_of::<Uniform>() as u64;
        tfb.add_copying_buffer((&buffers.mut_buffer.0, mut_uniform_offset),
            (&buffers.buffer.0, dst_update_range.start), size_of::<Uniform>() as _);
        tfb_mut.add_copying_buffer((&buffers.mut_buffer.0, mut_uniform_offset),
            (&buffers.buffer.0, dst_update_range.start), size_of::<Uniform>() as _);
        tfb.add_buffer_graphics_ready(br::PipelineStageFlags::VERTEX_SHADER, &buffers.buffer.0,
            dst_update_range.clone(), br::AccessFlags::UNIFORM_READ);
        tfb_mut.add_buffer_graphics_ready(br::PipelineStageFlags::VERTEX_SHADER, &buffers.buffer.0,
            dst_update_range, br::AccessFlags::UNIFORM_READ);

        e.submit_commands(|r|
        {
            tfb.sink_transfer_commands(r);
            tfb.sink_graphics_ready_commands(r);
        }).expect("Failure in transferring initial data");
        
        let update_cb = CommandBundle::new(&e.graphics(), CBSubmissionType::Graphics, 1).expect("Alloc UpdateCB");
        {
            let mut rec = update_cb[0].begin().expect("Begin UpdateCmdRec");
            tfb_mut.sink_transfer_commands(&mut rec);
            tfb_mut.sink_graphics_ready_commands(&mut rec);
        }

        let attdesc = br::AttachmentDescription::new(e.backbuffer_format(),
            br::ImageLayout::PresentSrc, br::ImageLayout::PresentSrc)
            .load_op(br::LoadOp::Clear).store_op(br::StoreOp::Store);
        let renderpass = br::RenderPassBuilder::new().add_attachment(attdesc)
            .add_subpass(br::SubpassDescription::new().add_color_output(0, br::ImageLayout::ColorAttachmentOpt, None))
            .add_dependency(SubpassDependencyTemplates::to_color_attachment_in(None, 0, true))
            .create(&e.graphics())
            .expect("Create RenderPass");
        let framebuffers = e.backbuffers().iter().map(|v| br::Framebuffer::new(&renderpass, &[v], v.size(), 1))
            .collect::<Result<Vec<_>, _>>()
            .expect("Bind Framebuffer");
        
        let smp = br::SamplerBuilder::default().create(&e.graphics()).expect("Creating Sampler");
        let descriptor_layout = br::DescriptorSetLayout::new(&e.graphics(), &br::DSLBindings
        {
            uniform_buffer: Some((0, 1, br::ShaderStage::VERTEX)),
            combined_image_sampler: Some((1, 1, br::ShaderStage::FRAGMENT, vec![smp.native_ptr()])),
            .. br::DSLBindings::empty()
        }).expect("Create DescriptorSetLayout");
        let descriptor_pool = br::DescriptorPool::new(&e.graphics(), 1, &[
            br::DescriptorPoolSize(br::DescriptorType::UniformBuffer, 1),
            br::DescriptorPoolSize(br::DescriptorType::CombinedImageSampler, 1)
        ], false).expect("Create DescriptorPool");
        let descriptor_main = descriptor_pool.alloc(&[&descriptor_layout]).expect("Create main Descriptor");
        let mut dsub = DescriptorSetUpdateBatch::new();
        dsub.write(descriptor_main[0], 0, br::DescriptorUpdateInfo::UniformBuffer(vec![
            (buffers.buffer.0.native_ptr(), buffers.range_in_mut_buffer(0 .. std::mem::size_of::<Uniform>()))
        ]));
        dsub.write(descriptor_main[0], 1, br::DescriptorUpdateInfo::CombinedImageSampler(vec![
            (None, buffers.textures[0].native_ptr(), br::ImageLayout::ShaderReadOnlyOpt)
        ]));
        dsub.submit(&e.graphics());

        let shaderfile = e.load("shaders.prim").expect("Loading prim");
        let shader = PvpShaderModules::new(&e.graphics(), shaderfile).expect("Create ShaderModules");
        let vp = [br::vk::VkViewport
        {
            width: screen_size.0 as _, height: screen_size.1 as _, x: 0.0, y: 0.0,
            minDepth: 0.0, maxDepth: 1.0
        }];
        let sc = [br::vk::VkRect2D
        {
            offset: br::vk::VkOffset2D::default(),
            extent: br::vk::VkExtent2D { width: screen_size.0, height: screen_size.1 }
        }];
        let pl: Rc<_> = br::PipelineLayout::new(&e.graphics(), &[&descriptor_layout], &[])
            .expect("Create PipelineLayout")
            .into();
        let gp = br::GraphicsPipelineBuilder::new(&pl, (&renderpass, 0))
            .vertex_processing(shader.generate_vps(br::vk::VK_PRIMITIVE_TOPOLOGY_TRIANGLE_STRIP))
            .fixed_viewport_scissors(br::DynamicArrayState::Static(&vp), br::DynamicArrayState::Static(&sc))
            .add_attachment_blend(br::AttachmentColorBlendState::noblend())
            .create(&e.graphics(), None)
            .expect("Create GraphicsPipeline");
        let gp = LayoutedPipeline::combine(gp, &pl);

        let render_cb = CommandBundle::new(e.graphics(), CBSubmissionType::Graphics, e.backbuffers().len())
            .expect("Alloc RenderCB");
        for (cb, fb) in render_cb.iter().zip(&framebuffers)
        {
            let mut cr = cb.begin().expect("Begin CmdRecord");
            cr.begin_render_pass(&renderpass, fb, fb.size().clone().into(), &[br::ClearValue::Color([0.0; 4])], true);
            gp.bind(&mut cr);
            cr.bind_graphics_descriptor_sets(0, &descriptor_main, &[]);
            cr.bind_vertex_buffers(0, &[(&buffers.buffer.0, vertices_offset as _)]);
            cr.draw(4, 1, 0, 0);
            cr.end_render_pass();
        }

<<<<<<< HEAD
        bgm.write().expect("Starting BGM").play();

        Game {
=======
        Game
        {
>>>>>>> f1dab7c8
            render_cb, renderpass, framebuffers,
            descriptor: (descriptor_layout, descriptor_pool, descriptor_main), gp_main: gp,
            rot: 0.0, vertices_offset, _sampler: smp,
            buffers, update_cb, mut_uniform_offset,
            ph: PhantomData
        }
    }

    fn update(&mut self, _e: &peridot::Engine<Self, PL>, on_backbuffer_of: u32, delta_time: Duration)
        -> (Option<br::SubmissionBatch>, br::SubmissionBatch)
    {
        let dtsec = delta_time.as_secs() as f32 + delta_time.subsec_micros() as f32 / 1000_0000.0;
        self.rot += dtsec * 15.0;
        self.buffers.mut_buffer.0.guard_map(self.mut_uniform_offset + size_of::<Uniform>() as u64, |m| unsafe
        {
            m.get_mut::<Uniform>(self.mut_uniform_offset as _).object
                = Quaternion::new(self.rot, Vector3F32::up()).into();
        }).expect("Update DynamicStgBuffer");

        (Some(br::SubmissionBatch
        {
            command_buffers: Cow::Borrowed(&self.update_cb[..]),
            .. Default::default()
        }), br::SubmissionBatch
        {
            command_buffers: Cow::Borrowed(&self.render_cb[on_backbuffer_of as usize..on_backbuffer_of as usize + 1]),
            .. Default::default()
        })
    }

    fn discard_backbuffer_resources(&mut self)
    {
        self.framebuffers.clear();
        self.render_cb.reset().expect("Resetting RenderCB");
    }
    fn on_resize(&mut self, e: &peridot::Engine<Self, PL>, _new_size: Vector2<usize>)
    {
        self.framebuffers = e.backbuffers().iter().map(|v| br::Framebuffer::new(&self.renderpass, &[v], v.size(), 1))
            .collect::<Result<Vec<_>, _>>().expect("Bind Framebuffer");
        self.populate_render_commands();
    }
}
impl<PL: peridot::NativeLinker> Game<PL>
{
    fn populate_render_commands(&mut self)
    {
        for (cb, fb) in self.render_cb.iter().zip(&self.framebuffers)
        {
            let mut cr = cb.begin().expect("Begin CmdRecord");
            cr.begin_render_pass(&self.renderpass, fb, fb.size().clone().into(),
                &[br::ClearValue::Color([0.0; 4])], true);
            self.gp_main.bind(&mut cr);
            cr.bind_graphics_descriptor_sets(0, &self.descriptor.2, &[]);
            cr.bind_vertex_buffers(0, &[(&self.buffers.buffer.0, self.vertices_offset as _)]);
            cr.draw(4, 1, 0, 0);
            cr.end_render_pass();
        }
    }
}

#[derive(Clone)] #[repr(C, align(4))]
struct UVVert { pos: Vector3F32, uv: Vector2F32 }

#[repr(C)] struct Uniform { camera: Matrix4F32, object: Matrix4F32 }<|MERGE_RESOLUTION|>--- conflicted
+++ resolved
@@ -17,11 +17,8 @@
 use std::mem::size_of;
 use std::ops::Range;
 use std::time::Duration;
-<<<<<<< HEAD
 use std::sync::{Arc, RwLock};
-=======
 use log::*;
->>>>>>> f1dab7c8
 
 pub struct IPFixedBufferInitializer
 {
@@ -210,14 +207,10 @@
             cr.end_render_pass();
         }
 
-<<<<<<< HEAD
         bgm.write().expect("Starting BGM").play();
 
-        Game {
-=======
         Game
         {
->>>>>>> f1dab7c8
             render_cb, renderpass, framebuffers,
             descriptor: (descriptor_layout, descriptor_pool, descriptor_main), gp_main: gp,
             rot: 0.0, vertices_offset, _sampler: smp,
