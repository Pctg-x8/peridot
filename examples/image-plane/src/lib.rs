--- conflicted
+++ resolved
@@ -525,13 +525,7 @@
             cr.end().expect("Failed to record render commands");
         }
 
-<<<<<<< HEAD
-        async_std::task::block_on(preconfigure_task).expect("Failed to preconfigure resources");
-
         bgm.write().play();
-=======
-        bgm.write().expect("Starting BGM").play();
->>>>>>> f22e7521
 
         Game {
             render_cb,
