
use std::marker::PhantomData;
use bedrock as br; use bedrock::traits::*;
use peridot::math::{
    Vector3F32, Vector3, Vector2F32, Vector2, Camera, ProjectionMethod, Matrix4F32, Quaternion, Matrix4, Vector4, One
};
use peridot::{
    CommandBundle, CBSubmissionType, TransferBatch, BufferPrealloc, BufferContent,
    SubpassDependencyTemplates, DescriptorSetUpdateBatch, LayoutedPipeline,
    TextureInitializationGroup, Buffer,
    FixedMemory, FixedBufferInitializer
};
use peridot_vertex_processing_pack::PvpShaderModules;
use std::borrow::Cow;
use std::rc::Rc;
use std::mem::size_of;
use std::ops::Range;
use std::time::Duration;
use log::*;

pub struct IPFixedBufferInitializer {
    vertices_offset: u64
}
impl FixedBufferInitializer for IPFixedBufferInitializer {
    fn stage_data(&mut self, m: &br::MappedMemoryRange) {
        unsafe {
            m.slice_mut(self.vertices_offset as _, 4).clone_from_slice(&[
                UVVert { pos: Vector3(-1.0, -1.0, 0.0), uv: Vector2(0.0, 0.0) },
                UVVert { pos: Vector3( 1.0, -1.0, 0.0), uv: Vector2(1.0, 0.0) },
                UVVert { pos: Vector3(-1.0,  1.0, 0.0), uv: Vector2(0.0, 1.0) },
                UVVert { pos: Vector3( 1.0,  1.0, 0.0), uv: Vector2(1.0, 1.0) }
            ]);
        }
    }
    fn buffer_graphics_ready(&self, tfb: &mut TransferBatch, buffer: &Buffer, buffer_range: Range<u64>) {
        tfb.add_buffer_graphics_ready(br::PipelineStageFlags::VERTEX_INPUT.vertex_shader(), buffer,
            buffer_range.start as _ .. buffer_range.end as _,
            br::AccessFlags::UNIFORM_READ | br::AccessFlags::VERTEX_ATTRIBUTE_READ);
    }
}

pub struct Game<PL: peridot::NativeLinker>
{
    ph: PhantomData<*const PL>, rot: f32,
    render_cb: peridot::CommandBundle, update_cb: peridot::CommandBundle,
    renderpass: br::RenderPass, framebuffers: Vec<br::Framebuffer>,
    gp_main: LayoutedPipeline,
    descriptor: (br::DescriptorSetLayout, br::DescriptorPool, Vec<br::vk::VkDescriptorSet>),
    _sampler: br::Sampler,
    vertices_offset: u64,
    buffers: FixedMemory, mut_uniform_offset: u64
}
impl<PL: peridot::NativeLinker> Game<PL>
{
    pub const NAME: &'static str = "Peridot Examples - ImagePlane";
    pub const VERSION: (u32, u32, u32) = (0, 1, 0);
}
impl<PL: peridot::NativeLinker> peridot::FeatureRequests for Game<PL> {}
impl<PL: peridot::NativeLinker> peridot::EngineEvents<PL> for Game<PL>
{
    fn init(e: &mut peridot::Engine<PL>) -> Self
    {
<<<<<<< HEAD
        let screen_size: br::Extent3D = e.backbuffers()[0].size().clone().into();
        let screen_aspect = screen_size.0 as f32 / screen_size.1 as f32;
=======
        let screen_size: br::Extent3D = e.backbuffer(0).expect("no backbuffers").size().clone().into();
        let screen_aspect = screen_size.1 as f32 / screen_size.0 as f32;
>>>>>>> 8e11ae04

        let image_data: peridot::PNG = e.load("images.example").expect("No image found");
        debug!("Image: {}x{}", image_data.0.size.x(), image_data.0.size.y());
        debug!("ImageColor: {:?}", image_data.0.color);
        debug!("ImageStride: {} bytes", image_data.0.stride);

        let mut bp = BufferPrealloc::new(e.graphics());
        let vertices_offset = bp.add(BufferContent::vertex::<[UVVert; 4]>());
        let mut fm_init = IPFixedBufferInitializer
        {
            vertices_offset
        };

        let mut ti = TextureInitializationGroup::new(e.graphics());
        ti.add(image_data);

        let mut bp_mut = BufferPrealloc::new(e.graphics());
        let mut_uniform_offset = bp_mut.add(BufferContent::uniform::<Uniform>());

        let mut tfb = TransferBatch::new();
        let buffers = FixedMemory::new(e.graphics(), bp, bp_mut, ti, &mut fm_init, &mut tfb)
            .expect("Alloc FixedBuffers");
        
        let mut cam = Camera
        {
            projection: ProjectionMethod::Perspective { fov: 75.0f32.to_radians() },
            position: Vector3(-4.0, -1.0, -3.0), rotation: Quaternion::new(45.0f32.to_radians(), Vector3::up()),
            // position: Vector3(0.0, 0.0, -3.0), rotation: Quaternion::ONE,
            depth_range: 1.0 .. 10.0
        };
        cam.look_at(Vector3(0.0, 0.0, 0.0));
        buffers.mut_buffer.0.guard_map(0 .. buffers.mut_buffer.1, |m| unsafe
        {
            let (v, p) = cam.matrixes(screen_aspect);
            let vp = p * v;
            *m.get_mut(mut_uniform_offset as _) = Uniform
            {
                camera: vp, object: Matrix4::ONE
            };
        }).expect("Staging MutBuffer");
        let mut tfb_mut = TransferBatch::new();
        let dst_update_range = buffers.mut_buffer_placement ..
            buffers.mut_buffer_placement + size_of::<Uniform>() as u64;
        tfb.add_copying_buffer(
            buffers.mut_buffer.0.with_dev_offset(mut_uniform_offset),
            buffers.buffer.0.with_dev_offset(dst_update_range.start),
            size_of::<Uniform>() as _
        );
        tfb_mut.add_copying_buffer(
            buffers.mut_buffer.0.with_dev_offset(mut_uniform_offset),
            buffers.buffer.0.with_dev_offset(dst_update_range.start),
            size_of::<Uniform>() as _
        );
        tfb.add_buffer_graphics_ready(
            br::PipelineStageFlags::VERTEX_SHADER, &buffers.buffer.0,
            dst_update_range.clone(), br::AccessFlags::UNIFORM_READ
        );
        tfb_mut.add_buffer_graphics_ready(
            br::PipelineStageFlags::VERTEX_SHADER, &buffers.buffer.0,
            dst_update_range, br::AccessFlags::UNIFORM_READ
        );

        e.submit_commands(|r|
        {
            tfb.sink_transfer_commands(r);
            tfb.sink_graphics_ready_commands(r);
        }).expect("Failure in transferring initial data");
        
        let update_cb = CommandBundle::new(&e.graphics(), CBSubmissionType::Graphics, 1).expect("Alloc UpdateCB");
        {
            let mut rec = update_cb[0].begin().expect("Begin UpdateCmdRec");
            tfb_mut.sink_transfer_commands(&mut rec);
            tfb_mut.sink_graphics_ready_commands(&mut rec);
        }

        let outer_layout = e.requesting_backbuffer_layout().0;
        let attdesc = br::AttachmentDescription::new(e.backbuffer_format(), outer_layout, outer_layout)
            .load_op(br::LoadOp::Clear).store_op(br::StoreOp::Store);
        let renderpass = br::RenderPassBuilder::new().add_attachment(attdesc)
            .add_subpass(br::SubpassDescription::new().add_color_output(0, br::ImageLayout::ColorAttachmentOpt, None))
            .add_dependency(SubpassDependencyTemplates::to_color_attachment_in(None, 0, true))
            .create(&e.graphics())
            .expect("Create RenderPass");
        let framebuffers = (0..e.backbuffer_count())
            .map(|bb_index| {
                let bb = e.backbuffer(bb_index).expect("no backbuffers");
                br::Framebuffer::new(&renderpass, &[&bb], bb.size(), 1)
            })
            .collect::<Result<Vec<_>, _>>()
            .expect("Bind Framebuffer");
        
        let smp = br::SamplerBuilder::default().create(&e.graphics()).expect("Creating Sampler");
        let descriptor_layout = br::DescriptorSetLayout::new(&e.graphics(), &[
            br::DescriptorSetLayoutBinding::UniformBuffer(1, br::ShaderStage::VERTEX),
            br::DescriptorSetLayoutBinding::CombinedImageSampler(1, br::ShaderStage::FRAGMENT, &[smp.native_ptr()])
        ]).expect("Create DescriptorSetLayout");
        let descriptor_pool = br::DescriptorPool::new(&e.graphics(), 1, &[
            br::DescriptorPoolSize(br::DescriptorType::UniformBuffer, 1),
            br::DescriptorPoolSize(br::DescriptorType::CombinedImageSampler, 1)
        ], false).expect("Create DescriptorPool");
        let descriptor_main = descriptor_pool.alloc(&[&descriptor_layout]).expect("Create main Descriptor");
        let mut dsub = DescriptorSetUpdateBatch::new();
        dsub.write(descriptor_main[0], 0, br::DescriptorUpdateInfo::UniformBuffer(vec![
            (buffers.buffer.0.native_ptr(), buffers.range_in_mut_buffer(0 .. std::mem::size_of::<Uniform>()))
        ]));
        dsub.write(descriptor_main[0], 1, br::DescriptorUpdateInfo::CombinedImageSampler(vec![
            (None, buffers.textures[0].native_ptr(), br::ImageLayout::ShaderReadOnlyOpt)
        ]));
        dsub.submit(&e.graphics());

        let shaderfile = e.load("shaders.prim").expect("Loading prim");
        let shader = PvpShaderModules::new(&e.graphics(), shaderfile).expect("Create ShaderModules");
        let vp = [br::vk::VkViewport
        {
            width: screen_size.0 as _, height: screen_size.1 as _, x: 0.0, y: 0.0,
            minDepth: 0.0, maxDepth: 1.0
        }];
        let sc = [br::vk::VkRect2D
        {
            offset: br::vk::VkOffset2D::default(),
            extent: br::vk::VkExtent2D { width: screen_size.0, height: screen_size.1 }
        }];
        let pl: Rc<_> = br::PipelineLayout::new(&e.graphics(), &[&descriptor_layout], &[])
            .expect("Create PipelineLayout")
            .into();
        let vps = shader.generate_vps(br::vk::VK_PRIMITIVE_TOPOLOGY_TRIANGLE_STRIP);
        let gp = br::GraphicsPipelineBuilder::new(&pl, (&renderpass, 0), vps)
            .viewport_scissors(br::DynamicArrayState::Static(&vp), br::DynamicArrayState::Static(&sc))
            .multisample_state(br::MultisampleState::new().into())
            .add_attachment_blend(br::AttachmentColorBlendState::noblend())
            .create(&e.graphics(), None)
            .expect("Create GraphicsPipeline");
        let gp = LayoutedPipeline::combine(gp, &pl);

        let render_cb = CommandBundle::new(e.graphics(), CBSubmissionType::Graphics, e.backbuffer_count())
            .expect("Alloc RenderCB");
        for (cb, fb) in render_cb.iter().zip(&framebuffers)
        {
            let mut cr = cb.begin().expect("Begin CmdRecord");
            cr.begin_render_pass(&renderpass, fb, fb.size().clone().into(), &[br::ClearValue::Color([0.0; 4])], true);
            gp.bind(&mut cr);
            cr.bind_graphics_descriptor_sets(0, &descriptor_main, &[]);
            cr.bind_vertex_buffers(0, &[(&buffers.buffer.0, vertices_offset as _)]);
            cr.draw(4, 1, 0, 0);
            cr.end_render_pass();
        }

        Game
        {
            render_cb, renderpass, framebuffers,
            descriptor: (descriptor_layout, descriptor_pool, descriptor_main), gp_main: gp,
            rot: 0.0, vertices_offset, _sampler: smp,
            buffers, update_cb, mut_uniform_offset,
            ph: PhantomData
        }
    }

    fn update(&mut self, _e: &peridot::Engine<PL>, on_backbuffer_of: u32, delta_time: Duration)
        -> (Option<br::SubmissionBatch>, br::SubmissionBatch)
    {
        let dtsec = delta_time.as_secs() as f32 + delta_time.subsec_micros() as f32 / 1000_0000.0;
        self.rot += dtsec * 15.0;
        self.buffers.mut_buffer.0.guard_map(0 .. self.mut_uniform_offset + size_of::<Uniform>() as u64, |m| unsafe
        {
            m.get_mut::<Uniform>(self.mut_uniform_offset as _).object
                = Quaternion::new(self.rot, Vector3F32::up()).into();
        }).expect("Update DynamicStgBuffer");

        (Some(br::SubmissionBatch
        {
            command_buffers: Cow::Borrowed(&self.update_cb[..]),
            .. Default::default()
        }), br::SubmissionBatch
        {
            command_buffers: Cow::Borrowed(&self.render_cb[on_backbuffer_of as usize..on_backbuffer_of as usize + 1]),
            .. Default::default()
        })
    }

    fn discard_backbuffer_resources(&mut self)
    {
        self.framebuffers.clear();
        self.render_cb.reset().expect("Resetting RenderCB");
    }
    fn on_resize(&mut self, e: &peridot::Engine<PL>, _new_size: Vector2<usize>)
    {
        self.framebuffers = (0..e.backbuffer_count())
            .map(|bb_index| {
                let bb = e.backbuffer(bb_index).expect("no backbuffer");
                br::Framebuffer::new(&self.renderpass, &[&bb], bb.size(), 1)
            })
            .collect::<Result<Vec<_>, _>>().expect("Bind Framebuffer");
        self.populate_render_commands();
    }
}
impl<PL: peridot::NativeLinker> Game<PL>
{
    fn populate_render_commands(&mut self)
    {
        for (cb, fb) in self.render_cb.iter().zip(&self.framebuffers)
        {
            let mut cr = cb.begin().expect("Begin CmdRecord");
            cr.begin_render_pass(&self.renderpass, fb, fb.size().clone().into(),
                &[br::ClearValue::Color([0.0; 4])], true);
            self.gp_main.bind(&mut cr);
            cr.bind_graphics_descriptor_sets(0, &self.descriptor.2, &[]);
            cr.bind_vertex_buffers(0, &[(&self.buffers.buffer.0, self.vertices_offset as _)]);
            cr.draw(4, 1, 0, 0);
            cr.end_render_pass();
        }
    }
}

#[derive(Clone)] #[repr(C, align(4))]
struct UVVert { pos: Vector3F32, uv: Vector2F32 }

#[repr(C)] struct Uniform { camera: Matrix4F32, object: Matrix4F32 }<|MERGE_RESOLUTION|>--- conflicted
+++ resolved
@@ -60,13 +60,8 @@
 {
     fn init(e: &mut peridot::Engine<PL>) -> Self
     {
-<<<<<<< HEAD
-        let screen_size: br::Extent3D = e.backbuffers()[0].size().clone().into();
+        let screen_size: br::Extent3D = e.backbuffer(0).expect("no backbuffers").size().clone().into();
         let screen_aspect = screen_size.0 as f32 / screen_size.1 as f32;
-=======
-        let screen_size: br::Extent3D = e.backbuffer(0).expect("no backbuffers").size().clone().into();
-        let screen_aspect = screen_size.1 as f32 / screen_size.0 as f32;
->>>>>>> 8e11ae04
 
         let image_data: peridot::PNG = e.load("images.example").expect("No image found");
         debug!("Image: {}x{}", image_data.0.size.x(), image_data.0.size.y());
