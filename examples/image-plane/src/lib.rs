--- conflicted
+++ resolved
@@ -202,7 +202,6 @@
             })
             .expect("Failed to setup mutable data");
 
-<<<<<<< HEAD
         let vertex_buffer = RangedBuffer::from_offset_length(
             &buffer,
             buffer_offsets.plane_vertices,
@@ -254,125 +253,6 @@
                     .with_range_for_type::<Uniform>(
                         mutable_buffer_offsets.uniform,
                         mutable_data_start + mutable_buffer_offsets.uniform,
-=======
-        let pre_configure_task = e
-            .submit_commands_async(|mut r| {
-                let _ = r
-                    .pipeline_barrier(
-                        br::PipelineStageFlags::ALL_COMMANDS,
-                        br::PipelineStageFlags::TRANSFER,
-                        true,
-                        &[],
-                        &[
-                            br::BufferMemoryBarrier::new(
-                                &buffer,
-                                0..bp.total_size(),
-                                br::AccessFlags::MEMORY.read,
-                                br::AccessFlags::TRANSFER.write,
-                            ),
-                            br::BufferMemoryBarrier::new(
-                                &mut_buffer,
-                                range_from_length(mut_uniform_offset, size_of::<Uniform>() as _),
-                                br::AccessFlags::HOST.write,
-                                br::AccessFlags::TRANSFER.read,
-                            ),
-                            br::BufferMemoryBarrier::new(
-                                &buffer_staging,
-                                0..bp_stg.total_size(),
-                                br::AccessFlags::HOST.write,
-                                br::AccessFlags::TRANSFER.read,
-                            ),
-                        ],
-                        &[image
-                            .by_ref()
-                            .subresource_range(br::AspectMask::COLOR, 0..1, 0..1)
-                            .memory_barrier(
-                                br::ImageLayout::Preinitialized,
-                                br::ImageLayout::TransferDestOpt,
-                            )],
-                    )
-                    .copy_buffer(
-                        &buffer_staging,
-                        &buffer,
-                        &[br::vk::VkBufferCopy {
-                            srcOffset: 0,
-                            dstOffset: 0,
-                            size: copy_buffer_data_length,
-                        }],
-                    )
-                    .copy_buffer(
-                        &mut_buffer,
-                        &buffer,
-                        &[br::vk::VkBufferCopy {
-                            srcOffset: mut_uniform_offset,
-                            dstOffset: mutable_data_offset,
-                            size: size_of::<Uniform>() as _,
-                        }],
-                    )
-                    .copy_buffer_to_image(
-                        &buffer_staging,
-                        &image,
-                        br::ImageLayout::TransferDestOpt,
-                        &[br::vk::VkBufferImageCopy {
-                            bufferOffset: staging_image_offset,
-                            bufferRowLength: (image_data.0.stride
-                                / (image_data.0.format.bpp() >> 3))
-                                as _,
-                            bufferImageHeight: 0,
-                            imageSubresource: br::vk::VkImageSubresourceLayers {
-                                aspectMask: br::vk::VK_IMAGE_ASPECT_COLOR_BIT,
-                                mipLevel: 0,
-                                baseArrayLayer: 0,
-                                layerCount: 1,
-                            },
-                            imageOffset: br::vk::VkOffset3D { x: 0, y: 0, z: 0 },
-                            imageExtent: br::vk::VkExtent3D {
-                                width: image_data.0.size.0,
-                                height: image_data.0.size.1,
-                                depth: 1,
-                            },
-                        }],
-                    )
-                    .pipeline_barrier(
-                        br::PipelineStageFlags::TRANSFER,
-                        br::PipelineStageFlags::VERTEX_SHADER
-                            .fragment_shader()
-                            .host()
-                            .vertex_input(),
-                        true,
-                        &[],
-                        &[
-                            br::BufferMemoryBarrier::new(
-                                &buffer,
-                                range_from_length(
-                                    0,
-                                    (size_of::<peridot::VertexUV>() * plane_mesh.vertices.len())
-                                        as _,
-                                ),
-                                br::AccessFlags::TRANSFER.write,
-                                br::AccessFlags::VERTEX_ATTRIBUTE_READ,
-                            ),
-                            br::BufferMemoryBarrier::new(
-                                &buffer,
-                                range_from_length(mutable_data_offset, size_of::<Uniform>() as _),
-                                br::AccessFlags::TRANSFER.write,
-                                br::AccessFlags::UNIFORM_READ,
-                            ),
-                            br::BufferMemoryBarrier::new(
-                                &mut_buffer,
-                                range_from_length(mut_uniform_offset, size_of::<Uniform>() as _),
-                                br::AccessFlags::TRANSFER.read,
-                                br::AccessFlags::HOST.write,
-                            ),
-                        ],
-                        &[image
-                            .by_ref()
-                            .subresource_range(br::AspectMask::COLOR, 0..1, 0..1)
-                            .memory_barrier(
-                                br::ImageLayout::TransferDestOpt,
-                                br::ImageLayout::ShaderReadOnlyOpt,
-                            )],
->>>>>>> b01fe124
                     );
                 let tex_copy = CopyBufferToImage::new(&buffer_staging, &image).with_range(
                     BufferImageDataDesc::new(
@@ -416,22 +296,14 @@
                 .expect("Failed to record update commands");
         }
 
-<<<<<<< HEAD
-        let backbuffer_attachment = e
-            .backbuffer_attachment_desc()
+        let back_buffer_attachment = e
+            .back_buffer_attachment_desc()
             .color_memory_op(br::LoadOp::Clear, br::StoreOp::Store);
         let color_render_subpass = br::SubpassDescription::new().add_color_output(
             0,
             br::ImageLayout::ColorAttachmentOpt,
             None,
         );
-=======
-        let outer_layout = e.requesting_back_buffer_layout().0;
-        let attdesc =
-            br::AttachmentDescription::new(e.back_buffer_format(), outer_layout, outer_layout)
-                .load_op(br::LoadOp::Clear)
-                .store_op(br::StoreOp::Store);
->>>>>>> b01fe124
         let renderpass = br::RenderPassBuilder::new()
             .add_attachment(backbuffer_attachment)
             .add_subpass(color_render_subpass)
@@ -479,20 +351,9 @@
             .load("builtin.shaders.unlit_image")
             .expect("Loading shader");
         let shader =
-<<<<<<< HEAD
             PvpShaderModules::new(e.graphics().device(), shader).expect("Create ShaderModules");
-        let pl = e
-            .graphics()
-            .device()
-            .clone()
-            .new_pipeline_layout(&[&descriptor_layout], &[])
-=======
-            PvpShaderModules::new(e.graphics().device(), shaderfile).expect("Create ShaderModules");
-        let sc = [screen_size.wh().into_rect(br::vk::VkOffset2D::ZERO)];
-        let vp = [sc[0].make_viewport(0.0..1.0)];
         let pl = br::PipelineLayoutBuilder::new(vec![&descriptor_layout], vec![])
             .create(e.graphics().device().clone())
->>>>>>> b01fe124
             .expect("Create PipelineLayout");
         let sc = [screen_size.wh().into_rect(br::vk::VkOffset2D::ZERO)];
         let vp = [sc[0].make_viewport(0.0..1.0)];
@@ -525,12 +386,8 @@
         .expect("Failed to set pipeline name");
         let gp = LayoutedPipeline::combine(gp, pl);
 
-<<<<<<< HEAD
         async_std::task::block_on(pre_configure_awaiter)
             .expect("Failed to pre-configure resources");
-=======
-        async_std::task::block_on(pre_configure_task).expect("Failed to pre-configure resources");
->>>>>>> b01fe124
 
         let image_view = image
             .subresource_range(br::AspectMask::COLOR, 0..1, 0..1)
@@ -540,23 +397,6 @@
         let descriptor_main = descriptor_pool
             .alloc(&[&descriptor_layout])
             .expect("Create main Descriptor");
-<<<<<<< HEAD
-        let main_descriptor = DescriptorPointer::new(descriptor_main[0]);
-        let mut dsub = DescriptorSetUpdateBatch::new();
-        main_descriptor.bound_at(0).write(
-            &mut dsub,
-            br::DescriptorUpdateInfo::UniformBuffer(vec![
-                uniform_buffer.descriptor_uniform_buffer_write_info()
-            ]),
-        );
-        main_descriptor.bound_at(1).write(
-            &mut dsub,
-            br::DescriptorUpdateInfo::CombinedImageSampler(vec![(
-                None,
-                image_view.native_ptr(),
-                br::ImageLayout::ShaderReadOnlyOpt,
-            )]),
-=======
         let mut descriptor_writes = Vec::with_capacity(2);
         descriptor_writes.extend(
             br::DescriptorPointer::new(descriptor_main[0].into(), 0).write_multiple([
@@ -572,7 +412,6 @@
                     br::ImageLayout::ShaderReadOnlyOpt,
                 )]),
             ]),
->>>>>>> b01fe124
         );
         e.graphics()
             .device()
@@ -638,23 +477,11 @@
     fn update(&mut self, e: &mut peridot::Engine<PL>, on_backbuffer_of: u32, delta_time: Duration) {
         let dtsec = delta_time.as_secs() as f32 + delta_time.subsec_micros() as f32 / 1000_0000.0;
         self.rot += dtsec * 15.0;
-<<<<<<< HEAD
         let rot = self.rot;
         self.mutable_uniform_buffer
             .guard_map(|m| unsafe {
-                m.get_mut::<Uniform>(0).object = Quaternion::new(rot, Vector3F32::UP).into();
+                m.get_mut::<Uniform>(0).object = Quaternion::new(rot, Vector3::up()).into();
             })
-=======
-        let (mut_uniform_offset, rot) = (self.mut_uniform_offset, self.rot);
-        self.mutable_buffer
-            .guard_map(
-                0..mut_uniform_offset + size_of::<Uniform>() as u64,
-                |m| unsafe {
-                    m.get_mut::<Uniform>(mut_uniform_offset as _).object =
-                        Quaternion::new(rot, Vector3::up()).into();
-                },
-            )
->>>>>>> b01fe124
             .expect("Update DynamicStgBuffer");
 
         e.do_render(
@@ -667,12 +494,7 @@
         .expect("Failed to present");
     }
 
-<<<<<<< HEAD
-    fn discard_backbuffer_resources(&mut self) {
-=======
     fn discard_back_buffer_resources(&mut self) {
-        self.framebuffers.clear();
->>>>>>> b01fe124
         self.render_cb.reset().expect("Resetting RenderCB");
         self.framebuffers.clear();
     }
