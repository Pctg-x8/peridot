--- conflicted
+++ resolved
@@ -41,11 +41,7 @@
             vec3 a = mod(p * s, 2.0) - 1.0;
             s *= 3.0;
             vec3 r = 1.0 - 4.0 * abs(a);
-<<<<<<< HEAD
-            float c = dist_cross(r, 0.8) / s;
-=======
             float c = dist_cross(r, lerp(1.1, 2.0, cos(time_sec * 0.008) * 0.5 + 0.5)) / s;
->>>>>>> 62b76098
             d = max(d, c);
         }
         return d;
@@ -55,7 +51,6 @@
         float s = sin(rad), c = cos(rad);
         return mat2(c, s, -s, c);
     }
-<<<<<<< HEAD
     vec3 pmod_xy(vec3 pin, float n)
     {
         float nr = 2.0 * PI / n;
@@ -63,7 +58,6 @@
         float r = floor(rbase / nr) * nr;
 
         return vec3(pin.xy * rot(r), pin.z);
-=======
     mat3 rotx(float rad)
     {
         float s = sin(rad), c = cos(rad);
@@ -73,7 +67,6 @@
     {
         float s = sin(rad), c = cos(rad);
         return mat3(c, 0, -s, 0, 1, 0, s, 0, c);
->>>>>>> 62b76098
     }
 
     float dist_scene(vec3 p)
