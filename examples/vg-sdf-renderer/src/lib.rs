--- conflicted
+++ resolved
@@ -545,33 +545,10 @@
 }
 
 pub struct Game<NL: peridot::NativeLinker> {
-<<<<<<< HEAD
     memory_manager: MemoryManager,
     buffers: TwoPassStencilSDFRendererBuffers,
     stencil_buffer_view: SharedRef<br::ImageViewObject<peridot_memory_manager::Image>>,
-    fb: Vec<
-        br::FramebufferObject<
-            peridot::DeviceObject,
-            SharedRef<dyn br::ImageView<ConcreteDevice = peridot::DeviceObject>>,
-        >,
-    >,
-=======
-    buffer: SharedRef<
-        peridot::Buffer<
-            br::BufferObject<peridot::DeviceObject>,
-            br::DeviceMemoryObject<peridot::DeviceObject>,
-        >,
-    >,
-    stencil_buffer_view: SharedRef<
-        br::ImageViewObject<
-            peridot::Image<
-                br::ImageObject<peridot::DeviceObject>,
-                br::DeviceMemoryObject<peridot::DeviceObject>,
-            >,
-        >,
-    >,
     fb: Vec<br::FramebufferObject<peridot::DeviceObject>>,
->>>>>>> 10bb7b99
     sdf_renderer: TwoPassStencilSDFRenderer,
     cmd: peridot::CommandBundle<peridot::DeviceObject>,
     ph: std::marker::PhantomData<*const NL>,
@@ -966,8 +943,6 @@
                 .create()
                 .expect("Failed to create Stencil Buffer View"),
         );
-<<<<<<< HEAD
-=======
         self.fb = e
             .iter_back_buffers()
             .map(|bb| {
@@ -978,7 +953,6 @@
             })
             .collect::<Result<Vec<_>, _>>()
             .expect("Failed to create Framebuffers");
->>>>>>> 10bb7b99
 
         buffer_init
             .0
@@ -1024,23 +998,6 @@
                 }
             })
             .expect("Failed to set init data");
-
-        self.fb = e
-            .iter_back_buffers()
-            .map(|bb| {
-                e.graphics().device().clone().new_framebuffer(
-                    &self.sdf_renderer.render_pass,
-                    vec![
-                        bb.clone()
-                            as SharedRef<dyn br::ImageView<ConcreteDevice = peridot::DeviceObject>>,
-                        self.stencil_buffer_view.clone(),
-                    ],
-                    bb.image().size().as_ref(),
-                    1,
-                )
-            })
-            .collect::<Result<Vec<_>, _>>()
-            .expect("Failed to create Framebuffers");
 
         {
             let stg_copied_buffer = buffer_init.subslice_ref(0..bp.total_size() as _);
