--- conflicted
+++ resolved
@@ -664,16 +664,12 @@
 impl<NL: peridot::NativeLinker> FeatureRequests for Game<NL> {}
 impl<NL: peridot::NativeLinker> EngineEvents<NL> for Game<NL> {
     fn init(e: &mut Engine<NL>) -> Self {
-<<<<<<< HEAD
-        let backbuffer_size = e.backbuffer(0).expect("no backbuffer?").image().size().wh();
-=======
         let back_buffer_size = e
             .back_buffer(0)
             .expect("no back-buffer?")
             .image()
             .size()
             .wh();
->>>>>>> b01fe124
 
         let font = peridot_vg::FontProvider::new()
             .expect("Failed to create font provider")
@@ -758,18 +754,9 @@
 
         let stencil_buffer_view = SharedRef::new(
             stencil_buffer
-<<<<<<< HEAD
-                .create_view(
-                    None,
-                    None,
-                    &Default::default(),
-                    &br::ImageSubresourceRange::stencil(0, 0),
-                )
-=======
                 .subresource_range(br::AspectMask::STENCIL, 0..1, 0..1)
                 .view_builder()
                 .create()
->>>>>>> b01fe124
                 .expect("Failed to create Stencil Buffer View"),
         );
 
@@ -814,7 +801,6 @@
             })
             .expect("Failed to set init data");
 
-<<<<<<< HEAD
         {
             let all_stg_buffer =
                 RangedBuffer::from_offset_length(&buffer_init, 0, bp.total_size() as _);
@@ -840,25 +826,6 @@
                     br::ImageLayout::DepthStencilReadOnlyOpt,
                 ))
                 .by_region();
-=======
-        e.submit_commands(|mut r| {
-            tfb.sink_transfer_commands(&mut r);
-            tfb.sink_graphics_ready_commands(&mut r);
-            let _ = r.pipeline_barrier(
-                br::PipelineStageFlags::BOTTOM_OF_PIPE,
-                br::PipelineStageFlags::LATE_FRAGMENT_TESTS,
-                true,
-                &[],
-                &[],
-                &[stencil_buffer_view
-                    .image()
-                    .subresource_range(br::AspectMask::STENCIL, 0..1, 0..1)
-                    .memory_barrier(
-                        br::ImageLayout::Undefined,
-                        br::ImageLayout::DepthStencilReadOnlyOpt,
-                    )],
-            );
->>>>>>> b01fe124
 
             copy.between(in_barriers, out_barriers)
                 .submit(e)
@@ -1138,7 +1105,6 @@
             })
             .expect("Failed to set init data");
 
-<<<<<<< HEAD
         {
             let all_stg_buffer =
                 RangedBuffer::from_offset_length(&buffer_init, 0, bp.total_size() as _);
@@ -1166,26 +1132,6 @@
                     br::ImageLayout::DepthStencilReadOnlyOpt,
                 ))
                 .by_region();
-=======
-        e.submit_commands(|mut r| {
-            tfb.sink_transfer_commands(&mut r);
-            tfb.sink_graphics_ready_commands(&mut r);
-            let _ = r.pipeline_barrier(
-                br::PipelineStageFlags::BOTTOM_OF_PIPE,
-                br::PipelineStageFlags::LATE_FRAGMENT_TESTS,
-                true,
-                &[],
-                &[],
-                &[self
-                    .stencil_buffer_view
-                    .image()
-                    .subresource_range(br::AspectMask::STENCIL, 0..1, 0..1)
-                    .memory_barrier(
-                        br::ImageLayout::Undefined,
-                        br::ImageLayout::DepthStencilReadOnlyOpt,
-                    )],
-            );
->>>>>>> b01fe124
 
             copy.between(in_barriers, out_barriers)
                 .submit(e)
