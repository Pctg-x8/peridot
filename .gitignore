--- conflicted
+++ resolved
@@ -1,17 +1,11 @@
-target/
-**/*.rs.bk
-*.lock
-.vscode/
-android-build
-**/*.pvp
-<<<<<<< HEAD
-**/*.spv
-
-=======
-**/*.spv
-
-## other artifacts
-peridot-sdk/
-peridot-sdk.zip
-
->>>>>>> c7784133
+target/
+**/*.rs.bk
+*.lock
+.vscode/
+android-build
+**/*.pvp
+**/*.spv
+
+## other artifacts
+peridot-sdk/
+peridot-sdk.zip