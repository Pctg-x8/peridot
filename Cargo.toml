[package]
name = "peridot"
description = "Peridot Engine"
version = "0.1.0"
authors = ["S.Percentage <Syn.Tri.Naga@gmail.com>"]

[dependencies]
pathfinder_partitioner = { path = "extras/pathfinder/partitioner" }
log = "*"
libc = "*"

peridot-vertex-processing-pack = { path = "vertex-processing-pack" }
peridot-archiver = { path = "archiver" }
bedrock = { git = "https://github.com/Pctg-x8/bedrock", features = ["Presentation", "Implements"] }

[workspace]
exclude = ["extras/"]
members = [
<<<<<<< HEAD
    "archiver", "serialization-utils", "vertex-processing-pack", "model",
=======
    "archiver", "serialization-utils", "vertex-processing-pack", "math",
>>>>>>> 0238aa38
    "cradle/android/peridot-cradle-android", "tools/shaderbuild"
]
<|MERGE_RESOLUTION|>--- conflicted
+++ resolved
@@ -1,25 +1,21 @@
-[package]
-name = "peridot"
-description = "Peridot Engine"
-version = "0.1.0"
-authors = ["S.Percentage <Syn.Tri.Naga@gmail.com>"]
-
-[dependencies]
-pathfinder_partitioner = { path = "extras/pathfinder/partitioner" }
-log = "*"
-libc = "*"
-
-peridot-vertex-processing-pack = { path = "vertex-processing-pack" }
-peridot-archiver = { path = "archiver" }
-bedrock = { git = "https://github.com/Pctg-x8/bedrock", features = ["Presentation", "Implements"] }
-
-[workspace]
-exclude = ["extras/"]
-members = [
-<<<<<<< HEAD
-    "archiver", "serialization-utils", "vertex-processing-pack", "model",
-=======
-    "archiver", "serialization-utils", "vertex-processing-pack", "math",
->>>>>>> 0238aa38
-    "cradle/android/peridot-cradle-android", "tools/shaderbuild"
-]
+[package]
+name = "peridot"
+description = "Peridot Engine"
+version = "0.1.0"
+authors = ["S.Percentage <Syn.Tri.Naga@gmail.com>"]
+
+[dependencies]
+pathfinder_partitioner = { path = "extras/pathfinder/partitioner" }
+log = "*"
+libc = "*"
+
+peridot-vertex-processing-pack = { path = "vertex-processing-pack" }
+peridot-archiver = { path = "archiver" }
+bedrock = { git = "https://github.com/Pctg-x8/bedrock", features = ["Presentation", "Implements"] }
+
+[workspace]
+exclude = ["extras/"]
+members = [
+    "archiver", "serialization-utils", "vertex-processing-pack", "math", "model",
+    "cradle/android/peridot-cradle-android", "tools/shaderbuild"
+]