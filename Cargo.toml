[package]
name = "peridot"
description = "Peridot Engine"
version = "0.1.0"
authors = ["S.Percentage <Syn.Tri.Naga@gmail.com>"]
edition = "2018"

[dependencies]
pathfinder_partitioner = { git = "https://github.com/Pctg-x8/pathfinder" }
log = "*"
libc = "*"
<<<<<<< HEAD
bedrock = { git = "https://github.com/Pctg-x8/bedrock", features = ["Presentation", "Implements", "Multithreaded"] }
rayon = "1.0"
num = "0.2"
# futures-preview = "0.3.0-alpha.4"
=======
bedrock = { git = "https://github.com/Pctg-x8/bedrock", features = ["Presentation", "Implements"] }
num = "*"
>>>>>>> 7dae0128

peridot-archive = { path = "archive" }
peridot-math = { path = "math" }
<<<<<<< HEAD
peridot-vg = { path = "vg" }
peridot-mmdloader = { path = "mmdloader" }
peridot-gltf-loader = { path = "gltf-loader" }
=======
>>>>>>> 7dae0128

image = "*"

[workspace]
exclude = ["extras/", "cradle/"]
members = [
<<<<<<< HEAD
    "archive", "serialization-utils", "vertex-processing-pack", "math", "vg", "derive", "mmdloader", "gltf-loader",
    "cradle/android", "tools/shaderbuild", "cradle/linux", "cradle/windows", "cradle/mac",
    "tools/archiver"
=======
    "archive", "serialization-utils", "vertex-processing-pack", "math", "vg", "derive",
    "tools/shaderbuild", "tools/archiver"
>>>>>>> 7dae0128
]
<|MERGE_RESOLUTION|>--- conflicted
+++ resolved
@@ -1,44 +1,27 @@
-[package]
-name = "peridot"
-description = "Peridot Engine"
-version = "0.1.0"
-authors = ["S.Percentage <Syn.Tri.Naga@gmail.com>"]
-edition = "2018"
-
-[dependencies]
-pathfinder_partitioner = { git = "https://github.com/Pctg-x8/pathfinder" }
-log = "*"
-libc = "*"
-<<<<<<< HEAD
-bedrock = { git = "https://github.com/Pctg-x8/bedrock", features = ["Presentation", "Implements", "Multithreaded"] }
-rayon = "1.0"
-num = "0.2"
-# futures-preview = "0.3.0-alpha.4"
-=======
-bedrock = { git = "https://github.com/Pctg-x8/bedrock", features = ["Presentation", "Implements"] }
-num = "*"
->>>>>>> 7dae0128
-
-peridot-archive = { path = "archive" }
-peridot-math = { path = "math" }
-<<<<<<< HEAD
-peridot-vg = { path = "vg" }
-peridot-mmdloader = { path = "mmdloader" }
-peridot-gltf-loader = { path = "gltf-loader" }
-=======
->>>>>>> 7dae0128
-
-image = "*"
-
-[workspace]
-exclude = ["extras/", "cradle/"]
-members = [
-<<<<<<< HEAD
-    "archive", "serialization-utils", "vertex-processing-pack", "math", "vg", "derive", "mmdloader", "gltf-loader",
-    "cradle/android", "tools/shaderbuild", "cradle/linux", "cradle/windows", "cradle/mac",
-    "tools/archiver"
-=======
-    "archive", "serialization-utils", "vertex-processing-pack", "math", "vg", "derive",
-    "tools/shaderbuild", "tools/archiver"
->>>>>>> 7dae0128
-]
+[package]
+name = "peridot"
+description = "Peridot Engine"
+version = "0.1.0"
+authors = ["S.Percentage <Syn.Tri.Naga@gmail.com>"]
+edition = "2018"
+
+[dependencies]
+pathfinder_partitioner = { git = "https://github.com/Pctg-x8/pathfinder" }
+log = "*"
+libc = "*"
+bedrock = { git = "https://github.com/Pctg-x8/bedrock", features = ["Presentation", "Implements", "Multithreaded"] }
+rayon = "1.0"
+num = "0.2"
+# futures-preview = "0.3.0-alpha.4"
+
+peridot-archive = { path = "archive" }
+peridot-math = { path = "math" }
+
+image = "*"
+
+[workspace]
+exclude = ["extras/", "cradle/"]
+members = [
+    "archive", "serialization-utils", "vertex-processing-pack", "math", "vg", "derive", "mmdloader", "gltf-loader",
+    "tools/shaderbuild", "tools/archiver"
+]