--- conflicted
+++ resolved
@@ -1,36 +1,33 @@
-[package]
-name = "peridot"
-description = "Peridot Engine"
-version = "0.1.0"
-authors = ["S.Percentage <Syn.Tri.Naga@gmail.com>"]
-edition = "2018"
-
-[dependencies]
-pathfinder_partitioner = { git = "https://github.com/Pctg-x8/pathfinder" }
-log = "*"
-libc = "*"
-<<<<<<< HEAD
-=======
-bedrock = { git = "https://github.com/Pctg-x8/bedrock", features = ["Presentation", "Implements"] }
-num = "*"
->>>>>>> 3f8b1332
-
-peridot-vertex-processing-pack = { path = "vertex-processing-pack" }
-peridot-archive = { path = "archive" }
-peridot-math = { path = "math", features = ["bedrock_interop"] }
-peridot-vg = { path = "vg" }
-
-image = "*"
-
-[dependencies.bedrock]
-# git = "https://github.com/Pctg-x8/bedrock"
-path = "../bedrock"
-features = ["Presentation", "Implements"]
-
-[workspace]
-exclude = ["extras/"]
-members = [
-    "archive", "serialization-utils", "vertex-processing-pack", "math", "vg", "derive",
-    "cradle/android", "tools/shaderbuild", "cradle/linux", "cradle/windows", "cradle/mac",
-    "tools/archiver"
-]
+[package]
+name = "peridot"
+description = "Peridot Engine"
+version = "0.1.0"
+authors = ["S.Percentage <Syn.Tri.Naga@gmail.com>"]
+edition = "2018"
+
+[dependencies]
+pathfinder_partitioner = { git = "https://github.com/Pctg-x8/pathfinder" }
+log = "*"
+libc = "*"
+bedrock = { git = "https://github.com/Pctg-x8/bedrock", features = ["Presentation", "Implements"] }
+num = "*"
+
+peridot-vertex-processing-pack = { path = "vertex-processing-pack" }
+peridot-archive = { path = "archive" }
+peridot-math = { path = "math", features = ["bedrock_interop"] }
+peridot-vg = { path = "vg" }
+
+image = "*"
+
+[dependencies.bedrock]
+# git = "https://github.com/Pctg-x8/bedrock"
+path = "../bedrock"
+features = ["Presentation", "Implements"]
+
+[workspace]
+exclude = ["extras/"]
+members = [
+    "archive", "serialization-utils", "vertex-processing-pack", "math", "vg", "derive",
+    "cradle/android", "tools/shaderbuild", "cradle/linux", "cradle/windows", "cradle/mac",
+    "tools/archiver"
+]