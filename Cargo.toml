[workspace]
exclude = ["extras/", "cradle/", "examples/", "tools"]
members = [
    "base",
    "derive",
    "modules/archive",
    "modules/serialization-utils",
    "modules/vertex-processing-pack",
    "modules/math",
    "modules/image",
    "modules/vg",
    "modules/transition",
<<<<<<< HEAD
	"modules/command-object",
]

=======
]

[workspace.dependencies]
bedrock = { git = "https://github.com/Pctg-x8/bedrock", branch = "peridot" }

>>>>>>> b01fe124
<|MERGE_RESOLUTION|>--- conflicted
+++ resolved
@@ -1,23 +1,17 @@
-[workspace]
-exclude = ["extras/", "cradle/", "examples/", "tools"]
-members = [
-    "base",
-    "derive",
-    "modules/archive",
-    "modules/serialization-utils",
-    "modules/vertex-processing-pack",
-    "modules/math",
-    "modules/image",
-    "modules/vg",
-    "modules/transition",
-<<<<<<< HEAD
-	"modules/command-object",
-]
-
-=======
-]
-
-[workspace.dependencies]
-bedrock = { git = "https://github.com/Pctg-x8/bedrock", branch = "peridot" }
-
->>>>>>> b01fe124
+[workspace]
+exclude = ["extras/", "cradle/", "examples/", "tools"]
+members = [
+    "base",
+    "derive",
+    "modules/archive",
+    "modules/serialization-utils",
+    "modules/vertex-processing-pack",
+    "modules/math",
+    "modules/image",
+    "modules/vg",
+    "modules/transition",
+	"modules/command-object",
+]
+
+[workspace.dependencies]
+bedrock = { git = "https://github.com/Pctg-x8/bedrock", branch = "peridot" }