--- conflicted
+++ resolved
@@ -1,42 +1,38 @@
-[package]
-name = "peridot"
-description = "Peridot Engine"
-version = "0.1.0"
-authors = ["S.Percentage <Syn.Tri.Naga@gmail.com>"]
-edition = "2018"
-
-[dependencies]
-pathfinder_partitioner = { git = "https://github.com/Pctg-x8/pathfinder" }
-log = "*"
-libc = "*"
-<<<<<<< HEAD
-rayon = "1.0"
-num_cpus = "1.0"
-bedrock = { git = "https://github.com/Pctg-x8/bedrock", branch = "peridot", features = ["Presentation", "Implements"] }
-=======
-bedrock = { git = "https://github.com/Pctg-x8/bedrock", branch = "peridot", features = ["VK_KHR_surface", "VK_KHR_swapchain", "Implements"] }
->>>>>>> 0a52ca5a
-num = "*"
-
-peridot-archive = { path = "archive" }
-peridot-math = { path = "math" }
-
-[target.'cfg(debug_assertions)'.dependencies.bedrock]
-git = "https://github.com/Pctg-x8/bedrock"
-branch = "peridot"
-features = ["VK_KHR_surface", "VK_KHR_swapchain", "Implements", "VK_EXT_debug_report"]
-
-[workspace]
-exclude = ["extras/", "cradle/", "examples/"]
-members = [
-    "archive",
-    "serialization-utils",
-    "vertex-processing-pack",
-    "math",
-    "image",
-    "vg",
-    "derive",
-    "tools/shaderbuild",
-    "tools/archiver",
-    "tools/cli",
-]
+[package]
+name = "peridot"
+description = "Peridot Engine"
+version = "0.1.0"
+authors = ["S.Percentage <Syn.Tri.Naga@gmail.com>"]
+edition = "2018"
+
+[dependencies]
+pathfinder_partitioner = { git = "https://github.com/Pctg-x8/pathfinder" }
+log = "*"
+libc = "*"
+rayon = "1.0"
+num_cpus = "1.0"
+bedrock = { git = "https://github.com/Pctg-x8/bedrock", branch = "peridot", features = ["VK_KHR_surface", "VK_KHR_swapchain", "Implements"] }
+num = "*"
+
+peridot-archive = { path = "archive" }
+peridot-math = { path = "math" }
+
+[target.'cfg(debug_assertions)'.dependencies.bedrock]
+git = "https://github.com/Pctg-x8/bedrock"
+branch = "peridot"
+features = ["VK_KHR_surface", "VK_KHR_swapchain", "Implements", "VK_EXT_debug_report"]
+
+[workspace]
+exclude = ["extras/", "cradle/", "examples/"]
+members = [
+    "archive",
+    "serialization-utils",
+    "vertex-processing-pack",
+    "math",
+    "image",
+    "vg",
+    "derive",
+    "tools/shaderbuild",
+    "tools/archiver",
+    "tools/cli",
+]