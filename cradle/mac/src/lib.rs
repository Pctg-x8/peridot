--- conflicted
+++ resolved
@@ -94,10 +94,6 @@
 
     fn get(&self, path: &str, ext: &str) -> IOResult<Cursor<Vec<u8>>>
     {
-<<<<<<< HEAD
-        let mut arc = peridot::archive::ArchiveRead::from_file(self.par_path.to_str(), false)
-            .expect("Failed to read primary archive");
-=======
         let mut arc = peridot::archive::ArchiveRead::from_file(self.par_path.to_str(), false).map_err(|e| match e
         {
             peridot::archive::ArchiveReadError::IO(e) => e,
@@ -118,7 +114,6 @@
             },
             _ => IOError::new(ErrorKind::Other, "PrimaryArchive read error")
         })?;
->>>>>>> 58a02ce9
         let b = arc.read_bin(&format!("{}.{}", path.replace(".", "/"), ext))?;
         match b
         {
@@ -128,10 +123,6 @@
     }
     fn get_streaming(&self, path: &str, ext: &str) -> IOResult<ReaderView<par::EitherArchiveReader>>
     {
-<<<<<<< HEAD
-        let arc = peridot::archive::ArchiveRead::from_file(self.par_path.to_str(), false)
-            .expect("Failed to read primary archive");
-=======
         let arc = peridot::archive::ArchiveRead::from_file(self.par_path.to_str(), false).map_err(|e| match e
         {
             peridot::archive::ArchiveReadError::IO(e) => e,
@@ -152,7 +143,6 @@
             },
             _ => IOError::new(ErrorKind::Other, "PrimaryArchive read error")
         })?;
->>>>>>> 58a02ce9
         let e = arc.find(&format!("{}.{}", path.replace(".", "/"), ext));
         match e
         {
@@ -240,7 +230,8 @@
 pub struct GameDriver
 {
     engine: Engine,
-    usercode: Game
+    usercode: Game,
+    nae: NativeAudioEngine
 }
 impl GameDriver
 {
@@ -249,8 +240,11 @@
         let nl = NativeLink::new(rt_view);
         let engine = Engine::new(Game::NAME, Game::VERSION, nl, Game::requested_features());
         let usercode = Game::init(&engine);
-
-        GameDriver { engine, usercode }
+        engine.postinit();
+        let mut nae = NativeAudioEngine::init();
+        nae.start(engine.audio_mixer().clone());
+
+        GameDriver { engine, usercode, nae }
     }
 
     fn update(&mut self)
@@ -271,26 +265,13 @@
     fn nsscreen_backing_scale_factor() -> f32;
 }
 
-<<<<<<< HEAD
-#[allow(dead_code)]
-pub struct GameRun(Engine, NativeAudioEngine);
-=======
->>>>>>> 58a02ce9
 #[no_mangle]
 pub extern "C" fn launch_game(v: *mut libc::c_void) -> *mut GameDriver
 {
     log::set_logger(&LOGGER).expect("Failed to set logger");
     log::set_max_level(log::LevelFilter::Trace);
 
-<<<<<<< HEAD
-    let nlink = NativeLink::new(v);
-    let engine = Engine::launch(Game::NAME, Game::VERSION, nlink).expect("Failed to launch the game");
-    let mut nae = NativeAudioEngine::init();
-    nae.start(engine.audio_mixer().clone());
-    Box::into_raw(Box::new(GameRun(engine, nae)))
-=======
     Box::into_raw(Box::new(GameDriver::new(v)))
->>>>>>> 58a02ce9
 }
 #[no_mangle]
 pub extern "C" fn terminate_game(g: *mut GameDriver)
