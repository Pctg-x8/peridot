#[macro_use]
extern crate objc;
#[macro_use] extern crate log;
extern crate appkit; use appkit::{NSString, NSRect, CocoaObject};
extern crate libc; use libc::c_void;

extern crate peridot;
extern crate bedrock as br;
use std::io::{Result as IOResult, Error as IOError, ErrorKind};
use std::io::Cursor;
use std::rc::Rc;
use std::sync::{Arc, RwLock};

struct NSLogger;
impl log::Log for NSLogger
{
    fn log(&self, record: &log::Record)
    {
        // if self.enabled(record.metadata())
        {
            unsafe
            {
                let mut fmt = NSString::from_str(&format!("[{}] {}", record.level(), record.args()))
                    .expect("NSString");
                NSLog(&mut *fmt);
            }
        }
    }
    fn enabled(&self, metadata: &log::Metadata) -> bool { metadata.level() <= log::Level::Info }
    fn flush(&self) {}
}
static LOGGER: NSLogger = NSLogger;
extern "C"
{
    fn NSLog(format: *mut NSString, ...);
}

use std::io::prelude::{Read, Seek};
use std::io::SeekFrom;
/// View of a Readable Element
pub struct ReaderView<R: Read + Seek> { inner: R, offset: u64, length: u64 }
impl<R: Read + Seek> ReaderView<R>
{
    pub fn new(mut reader: R, offset: u64, length: u64) -> IOResult<Self>
    {
        reader.seek(SeekFrom::Start(offset))?;
        return Ok(ReaderView { inner: reader, offset, length });
    }
    fn current(&mut self) -> IOResult<u64> { self.inner.seek(SeekFrom::Current(0)).map(|x| x - self.offset) }
    fn left(&mut self) -> IOResult<u64> { self.current().map(|c| self.length - c) }
}
impl<R: Read + Seek> Read for ReaderView<R>
{
    fn read(&mut self, mut buf: &mut [u8]) -> IOResult<usize>
    {
        let left = self.left()?;
        if buf.len() as u64 > left { buf = &mut buf[..left as usize]; }
        return self.inner.read(buf);
    }
}
impl<R: Read + Seek> Seek for ReaderView<R>
{
    fn seek(&mut self, pos: SeekFrom) -> IOResult<u64>
    {
        let pos_translated = match pos
        {
            SeekFrom::End(x) => SeekFrom::Start(((self.offset + self.length) as i64 - x) as _),
            SeekFrom::Start(x) => SeekFrom::Start(self.offset + x.min(self.length)),
            SeekFrom::Current(x) => SeekFrom::Current(x.min(self.left()? as i64))
        };
        return self.inner.seek(pos_translated);
    }
}
pub struct PlatformAssetLoader { par_path: CocoaObject<NSString> }
impl PlatformAssetLoader
{
    fn new() -> Self
    {
        let mut pathbase = NSString::from_str("assets").expect("NSString for pathbase");
        let mut pathext = NSString::from_str("par").expect("NSString for ext");
        let par_path = unsafe
        {
            CocoaObject::from_id(nsbundle_path_for_resource(&mut *pathbase, &mut *pathext)).expect("No Primary Asset")
        };

        PlatformAssetLoader { par_path }
    }
}
use peridot::archive as par;
impl peridot::PlatformAssetLoader for PlatformAssetLoader
{
    type Asset = Cursor<Vec<u8>>;
    type StreamingAsset = ReaderView<par::EitherArchiveReader>;

    fn get(&self, path: &str, ext: &str) -> IOResult<Cursor<Vec<u8>>>
    {
        let mut arc = peridot::archive::ArchiveRead::from_file(self.par_path.to_str(), false)?;
        let b = arc.read_bin(&format!("{}.{}", path.replace(".", "/"), ext))?;
        match b
        {
            None => Err(IOError::new(ErrorKind::NotFound, "not in primary asset package")),
            Some(b) => Ok(Cursor::new(b))
        }
    }
    fn get_streaming(&self, path: &str, ext: &str) -> IOResult<ReaderView<par::EitherArchiveReader>>
    {
        let arc = peridot::archive::ArchiveRead::from_file(self.par_path.to_str(), false)?;
        let e = arc.find(&format!("{}.{}", path.replace(".", "/"), ext));
        match e
        {
            None => Err(IOError::new(ErrorKind::NotFound, "not in primary asset package")),
            Some(b) => ReaderView::new(arc.into_inner_reader(), b.byte_offset, b.byte_length)
        }
    }
}
pub struct PlatformRenderTargetHandler(*mut c_void);
impl PlatformRenderTargetHandler
{
    fn new(o: *mut c_void) -> Self
    {
        PlatformRenderTargetHandler(o)
    }
}
impl peridot::PlatformRenderTarget for PlatformRenderTargetHandler
{
    fn surface_extension_name(&self) -> &'static str { "VK_MVK_macos_surface" }
    fn create_surface(&self, vi: &br::Instance, pd: &br::PhysicalDevice, renderer_queue_family: u32)
        -> br::Result<peridot::SurfaceInfo>
    {
        let obj = br::Surface::new_macos(vi, self.0 as *const _)?;
        if !pd.surface_support(renderer_queue_family, &obj)?
        {
            panic!("Vulkan Rendering is not supported by this adapter.");
        }
        return peridot::SurfaceInfo::gather_info(&pd, obj);
    }
    fn current_geometry_extent(&self) -> (usize, usize)
    {
        let NSRect { size, .. } = unsafe { msg_send![self.0 as *mut objc::runtime::Object, frame] };
        debug!("current geometry extent: {}/{}", size.width, size.height);
        (size.width as _, size.height as _)
    }
}
// TODO: InputProcessPlugin実装する
pub struct PlatformInputProcessPlugin { processor: Option<Rc<peridot::InputProcess>> }
impl PlatformInputProcessPlugin
{
    fn new() -> Self
    {
        PlatformInputProcessPlugin { processor: None }
    }
}
impl peridot::InputProcessPlugin for PlatformInputProcessPlugin
{
    fn on_start_handle(&mut self, ip: &Rc<peridot::InputProcess>)
    {
        self.processor = Some(ip.clone());
    }
}
pub struct NativeLink
{
    al: PlatformAssetLoader, prt: PlatformRenderTargetHandler,
    input: PlatformInputProcessPlugin
}
impl NativeLink
{
    pub fn new(rt_view: *mut c_void) -> Self
    {
        NativeLink
        {
            al: PlatformAssetLoader::new(), prt: PlatformRenderTargetHandler::new(rt_view),
            input: PlatformInputProcessPlugin::new()
        }
    }
}
impl peridot::NativeLinker for NativeLink
{
    type AssetLoader = PlatformAssetLoader;
    type RenderTargetProvider = PlatformRenderTargetHandler;
    type InputProcessor = PlatformInputProcessPlugin;

    fn asset_loader(&self) -> &PlatformAssetLoader { &self.al }
    fn render_target_provider(&self) -> &PlatformRenderTargetHandler { &self.prt }
    fn input_processor_mut(&mut self) -> &mut PlatformInputProcessPlugin { &mut self.input }

    fn rendering_precision(&self) -> f32 { unsafe { nsscreen_backing_scale_factor() } }
}
mod userlib;
type Game = userlib::Game<NativeLink>;
type Engine = peridot::Engine<Game, NativeLink>;

// Swift Linking //

extern "C"
{
    fn nsbundle_path_for_resource(name: *mut NSString, oftype: *mut NSString) -> *mut objc::runtime::Object;
    fn nsscreen_backing_scale_factor() -> f32;
}

<<<<<<< HEAD
#[allow(dead_code)]
pub struct GameRun(Engine, NativeAudioEngine);
=======
pub struct GameRun(Engine);
>>>>>>> f1dab7c8
#[no_mangle]
pub extern "C" fn launch_game(v: *mut libc::c_void) -> *mut GameRun
{
    log::set_logger(&LOGGER).expect("Failed to set logger");
    log::set_max_level(log::LevelFilter::Trace);

    let nlink = NativeLink::new(v);
    let engine = Engine::launch(Game::NAME, Game::VERSION, nlink).expect("Failed to launch the game");
    let mut nae = NativeAudioEngine::init();
    nae.start(engine.audio_mixer().clone());
    Box::into_raw(Box::new(GameRun(engine, nae)))
}
#[no_mangle]
pub extern "C" fn terminate_game(gr: *mut GameRun)
{
    unsafe { drop(Box::from_raw(gr)); }
}
#[no_mangle]
pub extern "C" fn update_game(gr: *mut GameRun)
{
    unsafe { (*gr).0.do_update(); }
}
#[no_mangle]
pub extern "C" fn resize_game(gr: *mut GameRun, w: u32, h: u32)
{
    unsafe { (*gr).0.do_resize_backbuffer(peridot::math::Vector2(w as _, h as _)); }
}
#[no_mangle]
pub extern "C" fn captionbar_text() -> *mut c_void
{
    NSString::from_str(&format!("{} v{}.{}.{}", Game::NAME, Game::VERSION.0, Game::VERSION.1, Game::VERSION.2))
        .expect("CaptionbarText NSString Allocation").into_id() as *mut _
}

pub struct OutputAU(appkit::AudioUnit);
impl OutputAU
{
    fn new() -> Self
    {
        unsafe
        {
            let d = appkit::AudioComponentDescription
            {
                component_type: appkit::kAudioUnitType_Output,
                component_subtype: appkit::kAudioUnitSubType_DefaultOutput,
                component_manufacturer: appkit::kAudioUnitManufacturer_Apple,
                component_flags: 0, component_flags_mask: 0
            };

            let c = appkit::AudioComponentFindNext(std::ptr::null_mut(), &d);
            if c.is_null() { panic!("No output audio component found"); }
            let mut au = std::mem::MaybeUninit::uninit();
            if appkit::AudioComponentInstanceNew(c, au.as_mut_ptr()) != 0
            {
                panic!("AudioComponentInstanceNew failed");
            }
            let au = au.assume_init();
            appkit::AudioUnitInitialize(au);

            OutputAU(au)
        }
    }

    fn set_stream_format(&self, format: &appkit::AudioStreamBasicDescription)
    {
        unsafe
        {
            let r = appkit::AudioUnitSetProperty(self.0,
                appkit::kAudioUnitProperty_StreamFormat, appkit::kAudioUnitScope_Input,
                0, format as *const _ as *const _, std::mem::size_of::<appkit::AudioStreamBasicDescription>() as _);
            if r != 0 { panic!("Setting StreamFormat Failed: {}", r); }
        }
    }
    fn set_render_callback(&self, callback: appkit::AURenderCallback, context: *mut c_void)
    {
        let cb = appkit::AURenderCallbackStruct { input_proc: callback, input_proc_ref_con: context };

        unsafe
        {
            appkit::AudioUnitSetProperty(self.0, appkit::kAudioUnitProperty_SetRenderCallback,
                appkit::kAudioUnitScope_Input, 0, &cb as *const _ as *const _,
                std::mem::size_of::<appkit::AURenderCallbackStruct>() as _);
        }
    }
    fn start(&self)
    {
        unsafe { appkit::AudioOutputUnitStart(self.0); }
    }
}
impl Drop for OutputAU
{
    fn drop(&mut self)
    {
        unsafe { appkit::AudioComponentInstanceDispose(self.0); }
    }
}

pub struct NativeAudioEngine
{
    output: OutputAU, amixer: Option<Box<Arc<RwLock<peridot::audio::Mixer>>>>
}
impl NativeAudioEngine
{
    fn init() -> Self
    {
        let output = OutputAU::new();

        let af = appkit::AudioStreamBasicDescription
        {
            sample_rate: 44100.0,
            format_id: appkit::kAudioFormatLinearPCM,
            format_flags: appkit::kAudioFormatFlagIsFloat,
            bits_per_channel: 32,
            channels_per_frame: 2,
            bytes_per_frame: 2 * 4,
            frames_per_packet: 1,
            bytes_per_packet: 2 * 4 * 1,
            _reserved: 0
        };
        output.set_stream_format(&af);

        NativeAudioEngine { output, amixer: None }
    }
    fn start(&mut self, mixer: Arc<RwLock<peridot::audio::Mixer>>)
    {
        let bptr = Box::into_raw(Box::new(mixer));
        self.amixer = Some(unsafe { Box::from_raw(bptr) });
        self.output.set_render_callback(Self::render as _, bptr as *mut _);
        self.output.start();
    }

    extern "C" fn render(in_ref_con: *mut c_void,
        _io_action_flags: *mut appkit::AudioUnitRenderActionFlags,
        _in_time_stamp: *const appkit::AudioTimeStamp,
        _in_bus_number: u32,
        in_number_frames: u32,
        io_data: *mut appkit::AudioBufferList) -> appkit::OSStatus
    {
        let ctx = unsafe { &mut *(in_ref_con as *mut Arc<RwLock<peridot::audio::Mixer>>) };
        let bufptr = unsafe
        {
            std::slice::from_raw_parts_mut((*io_data).buffers[0].data as *mut f32,
                (*io_data).buffers[0].number_channels as usize * in_number_frames as usize)
        };
        for v in bufptr.iter_mut() { *v = 0.0; }
        ctx.write().expect("Processing WriteLock").process(bufptr);
        // trace!("render callback! {:?} {}", unsafe { &(*io_data).buffers[0] }, in_number_frames);
        0
    }
}<|MERGE_RESOLUTION|>--- conflicted
+++ resolved
@@ -197,12 +197,8 @@
     fn nsscreen_backing_scale_factor() -> f32;
 }
 
-<<<<<<< HEAD
 #[allow(dead_code)]
 pub struct GameRun(Engine, NativeAudioEngine);
-=======
-pub struct GameRun(Engine);
->>>>>>> f1dab7c8
 #[no_mangle]
 pub extern "C" fn launch_game(v: *mut libc::c_void) -> *mut GameRun
 {
