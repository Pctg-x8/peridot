--- conflicted
+++ resolved
@@ -243,18 +243,13 @@
     pub fn new(rt_view: *mut libc::c_void) -> Self
     {
         let nl = NativeLink::new(rt_view);
-<<<<<<< HEAD
-        let engine = Engine::new(Game::NAME, Game::VERSION, nl, Game::requested_features());
-        let usercode = Game::init(&engine);
-        engine.postinit();
-        let mut nae = NativeAudioEngine::init();
-        nae.start(engine.audio_mixer().clone());
-=======
         let mut engine = Engine::new(Game::NAME, Game::VERSION, nl, Game::requested_features());
         let usercode = Game::init(&mut engine);
         let nih = Box::new(NativeInputHandler::new(rt_view));
         engine.input_mut().set_nativelink(nih);
->>>>>>> 0a52ca5a
+        let mut nae = NativeAudioEngine::init();
+        nae.start(engine.audio_mixer().clone());
+        engine.postinit();
 
         GameDriver { engine, usercode, nae }
     }
@@ -308,7 +303,6 @@
         .expect("CaptionbarText NSString Allocation").into_id() as *mut _
 }
 
-<<<<<<< HEAD
 pub struct OutputAU(appkit::AudioUnit);
 impl OutputAU
 {
@@ -425,7 +419,8 @@
         // trace!("render callback! {:?} {}", unsafe { &(*io_data).buffers[0] }, in_number_frames);
         0
     }
-=======
+}
+
 #[no_mangle]
 pub extern "C" fn handle_character_keydown(g: *mut GameDriver, character: u8) {
     trace!("Dispatching Character Down Event: {}", character);
@@ -505,5 +500,4 @@
 #[no_mangle]
 pub extern "C" fn handle_mouse_button_up(g: *mut GameDriver, index: u8) {
     unsafe { (*g).engine.input().dispatch_button_event(peridot::NativeButtonInput::Mouse(index as _), false); }
->>>>>>> 0a52ca5a
 }