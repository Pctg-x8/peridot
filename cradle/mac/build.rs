--- conflicted
+++ resolved
@@ -1,10 +1,4 @@
 fn main() {
-<<<<<<< HEAD
-    let mvk_sdk_path = std::path::PathBuf::from(env!("VULKAN_SDK")).parent().expect("parent detection failed").to_path_buf();
-
-    println!("cargo:rustc-link-search=framework={}", mvk_sdk_path.join("MoltenVK").display());
-    println!("cargo:rustc-link-search=framework={}", mvk_sdk_path.join("macOS/Frameworks").display());
-=======
     let vk_sdk_base = std::path::PathBuf::from(env!("VULKAN_SDK"))
         .parent()
         .expect("Failed to calc parent for VULKAN_SDK")
@@ -14,7 +8,6 @@
         "cargo:rustc-link-search=framework={}",
         vk_sdk_base.join("MoltenVK/macOS").display()
     );
->>>>>>> 2343facf
     println!("cargo:rustc-link-lib=c++");
     println!("cargo:rustc-link-lib=framework=IOSurface");
     println!("cargo:rustc-link-lib=framework=IOKit");
