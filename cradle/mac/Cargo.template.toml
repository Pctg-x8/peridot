--- conflicted
+++ resolved
@@ -2,7 +2,7 @@
 name = "peridot-cradle-mac"
 version = "0.1.0"
 authors = ["S.Percentage <Syn.Tri.Naga@gmail.com>"]
-edition = "2018"
+edition = "2021"
 build = "build.rs"
 
 [lib]
@@ -15,6 +15,7 @@
 mt = ["peridot/mt"]
 
 [dependencies]
+
 bedrock = { git = "https://github.com/Pctg-x8/bedrock", branch = "peridot", features = [
     "VK_KHR_surface",
     "VK_KHR_swapchain",
@@ -26,9 +27,5 @@
 env_logger = "0.5"
 objc = "0.2"
 appkit = { git = "https://github.com/Pctg-x8/appkit-rs" }
-<<<<<<< HEAD
 libc = "0.2"
-parking_lot = "0.11"
-=======
-libc = "0.2"
->>>>>>> f22e7521
+parking_lot = "0.11"