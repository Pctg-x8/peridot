//
//  PeridotRenderableViewController.swift
//  peridot-cradle-mac: Controls native engine
//
//  Created by S.Percentage on 2018/12/01.
//  Copyright © 2018 S.Percentage. All rights reserved.
//

import Foundation
import Cocoa

final class PeridotRenderableViewController : NSViewController {
    var dplink: CVDisplayLink? = nil
    var enginePointer: NativeGameEngine? = nil
<<<<<<< HEAD
    var oldMouseLocation = NSPoint(x: 0, y: 0)
=======
    var workDispatcher: DispatchSourceUserDataAdd? = nil
>>>>>>> 3f8b1332
    
    func initDispatchers() {
        func onUpdateDisplay(_ _: CVDisplayLink,
                             _ inNow: UnsafePointer<CVTimeStamp>,
                             _ inOutputTime: UnsafePointer<CVTimeStamp>,
                             _ flagsIn: CVOptionFlags,
                             _ flagsOut: UnsafeMutablePointer<CVOptionFlags>,
                             _ context: UnsafeMutableRawPointer?) -> CVReturn {
            let self_ = unsafeBitCast(context, to: PeridotRenderableViewController.self)
            self_.workDispatcher!.add(data: 1)
            return kCVReturnSuccess
        }
        let workDispatcher = DispatchSource.makeUserDataAddSource(queue: DispatchQueue.main)
        workDispatcher.setEventHandler(handler: { () in self.enginePointer!.update() })
        self.workDispatcher = workDispatcher
        CVDisplayLinkCreateWithActiveCGDisplays(&self.dplink)
        CVDisplayLinkSetOutputCallback(self.dplink!, onUpdateDisplay,
                                       unsafeBitCast(self, to: UnsafeMutableRawPointer.self))
        CVDisplayLinkSetCurrentCGDisplay(self.dplink!, CGMainDisplayID())
    }
    
    override func viewDidLoad() {
        super.viewDidLoad()
        self.enginePointer = NativeGameEngine(forView: &self.view)
        self.view.window?.title = NativeGameEngine.captionbarText()! as String
<<<<<<< HEAD
        self.view.addTrackingArea(NSTrackingArea(rect: self.view.bounds, options: [.mouseMoved, .activeInActiveApp], owner: self))
        startDisplayLink()
=======
        initDispatchers()
>>>>>>> 3f8b1332
        (self.view as! PeridotRenderableView).enginePointer = self.enginePointer
    }
    override func viewDidAppear() {
        super.viewDidAppear()
        NSLog("BeginTimer")
        if let d = self.workDispatcher { d.resume() }
        if let d = self.dplink { CVDisplayLinkStart(d) }
    }
    override func viewWillDisappear() {
        super.viewWillDisappear()
        NSLog("ViewWillDisappear")
        if let d = self.dplink {
            NSLog("Stopping Timer")
            let rv = CVDisplayLinkStop(d)
            NSLog("Stopped Timer with %d", rv)
        }
        if let d = self.workDispatcher { d.cancel() }
    }
    
    override func scrollWheel(with event: NSEvent) {
        self.enginePointer?.onScroll(x: Float32(event.scrollingDeltaX), y: Float32(event.scrollingDeltaY))
        // print("ScrollWheel: \(event.scrollingDeltaX) \(event.scrollingDeltaY) \(event.hasPreciseScrollingDeltas)")
    }
    override func magnify(with event: NSEvent) {
        self.enginePointer?.onMagnification(amount: Float32(event.magnification))
        // print("Magnify: \(event.magnification)")
    }
    override func rotate(with event: NSEvent) {
        print("Rotate: \(event.rotation)")
    }
    override func mouseDown(with event: NSEvent) {
        print("MouseDown")
    }
    override func mouseUp(with event: NSEvent) {
        print("MouseUp")
    }
    override func mouseMoved(with event: NSEvent) {
        let dx = event.locationInWindow.x - self.oldMouseLocation.x
        let dy = event.locationInWindow.y - self.oldMouseLocation.y
        self.oldMouseLocation = event.locationInWindow
        self.enginePointer?.onMouseMove(x: Float32(dx), y: Float32(dy))
        // print("MouseMoved: \(event.locationInWindow)")
    }
    override func mouseDragged(with event: NSEvent) {
        let dx = event.locationInWindow.x - self.oldMouseLocation.x
        let dy = event.locationInWindow.y - self.oldMouseLocation.y
        self.oldMouseLocation = event.locationInWindow
        self.enginePointer?.onMouseMove(x: Float32(dx), y: Float32(dy))
        // print("MouseDragged: \(event.locationInWindow)")
    }
    override func touchesBegan(with event: NSEvent) {
        print("TouchesBegan: \(event.touches(for: self.view))")
    }
    override func touchesEnded(with event: NSEvent) {
        print("TouchesEnded")
    }
    override func touchesMoved(with event: NSEvent) {
        print("TouchesMoved")
    }
}<|MERGE_RESOLUTION|>--- conflicted
+++ resolved
@@ -12,11 +12,8 @@
 final class PeridotRenderableViewController : NSViewController {
     var dplink: CVDisplayLink? = nil
     var enginePointer: NativeGameEngine? = nil
-<<<<<<< HEAD
     var oldMouseLocation = NSPoint(x: 0, y: 0)
-=======
     var workDispatcher: DispatchSourceUserDataAdd? = nil
->>>>>>> 3f8b1332
     
     func initDispatchers() {
         func onUpdateDisplay(_ _: CVDisplayLink,
@@ -42,12 +39,8 @@
         super.viewDidLoad()
         self.enginePointer = NativeGameEngine(forView: &self.view)
         self.view.window?.title = NativeGameEngine.captionbarText()! as String
-<<<<<<< HEAD
         self.view.addTrackingArea(NSTrackingArea(rect: self.view.bounds, options: [.mouseMoved, .activeInActiveApp], owner: self))
-        startDisplayLink()
-=======
         initDispatchers()
->>>>>>> 3f8b1332
         (self.view as! PeridotRenderableView).enginePointer = self.enginePointer
     }
     override func viewDidAppear() {
