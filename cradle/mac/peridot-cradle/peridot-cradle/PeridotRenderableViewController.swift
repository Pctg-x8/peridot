--- conflicted
+++ resolved
@@ -22,11 +22,7 @@
                              _ flagsOut: UnsafeMutablePointer<CVOptionFlags>,
                              _ context: UnsafeMutableRawPointer?) -> CVReturn {
             let self_ = unsafeBitCast(context, to: PeridotRenderableViewController.self)
-<<<<<<< HEAD
-            DispatchQueue.main.sync { self_.enginePointer!.update() }
-=======
             self_.workDispatcher!.add(data: 1)
->>>>>>> fc7951ee
             return kCVReturnSuccess
         }
         let workDispatcher = DispatchSource.makeUserDataAddSource(queue: DispatchQueue.main)
