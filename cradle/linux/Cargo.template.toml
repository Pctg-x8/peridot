--- conflicted
+++ resolved
@@ -14,14 +14,9 @@
 log = "0.4"
 env_logger = "0.5"
 xcb = "0.8"
-<<<<<<< HEAD
 pulseaudio-rs = { git = "https://github.com/Pctg-x8/pars" }
-
-#%KERNEL_CRATE_NAME% = { path = "%KERNEL_CRATE_PATH%" }
+libc = "0.2"
+regex = "1.4"
 
 [dependencies.async-std]
-version = "1.0"
-=======
-libc = "0.2"
-regex = "1.4"
->>>>>>> 0a52ca5a
+version = "1.0"