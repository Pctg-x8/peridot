--- conflicted
+++ resolved
@@ -24,18 +24,14 @@
 regex = "1.4"
 wayland-backend = { version = "0.1.2", features = ["client_system"] }
 wayland-client = "0.30.2"
-<<<<<<< HEAD
-wayland-protocols = { version = "0.30.0", features = ["client", "staging", "unstable"] }
-pipewire = "0.6.0"
-libspa-sys = "0.6.0"
-parking_lot = "0.12.1"
-=======
 wayland-protocols = { version = "0.30.0", features = [
     "client",
     "staging",
     "unstable",
 ] }
->>>>>>> 16023b51
+pipewire = "0.6.0"
+libspa-sys = "0.6.0"
+parking_lot = "0.12.1"
 
 [dependencies.async-std]
 version = "1.0"