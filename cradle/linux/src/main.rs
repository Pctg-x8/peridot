--- conflicted
+++ resolved
@@ -19,19 +19,10 @@
 pub struct PlatformAssetLoader {
     basedir: PathBuf,
     #[cfg(feature = "IterationBuild")]
-<<<<<<< HEAD
-    builtin_asset_base_dir: PathBuf
+    builtin_asset_basedir: PathBuf
 }
 impl PlatformAssetLoader {
     fn new() -> Self {
-=======
-    builtin_asset_basedir: PathBuf
-}
-impl PlatformAssetLoader
-{
-    fn new() -> Self
-    {
->>>>>>> b00f4d0e
         #[cfg(feature = "UseExternalAssetPath")] let basedir = PathBuf::from(env!("PERIDOT_EXTERNAL_ASSET_PATH"));
         #[cfg(not(feature = "UseExternalAssetPath"))] let basedir = {
             let mut binloc = std::env::current_exe().expect("Getting exe directory");
@@ -42,11 +33,7 @@
         PlatformAssetLoader {
             basedir,
             #[cfg(feature = "IterationBuild")]
-<<<<<<< HEAD
-            builtin_asset_base_dir: PathBuf::from(env!("PERIDOT_BUILTIN_ASSET_DIRECTORY_PATH"))
-=======
             builtin_asset_basedir: PathBuf::from(env!("PERIDOT_BUILTIN_ASSET_PATH"))
->>>>>>> b00f4d0e
         }
     }
 }
@@ -54,21 +41,7 @@
     type Asset = File;
     type StreamingAsset = File;
 
-<<<<<<< HEAD
     fn get(&self, path: &str, ext: &str) -> IOResult<Self::Asset> {
-        let path_segments: Vec<_> = path.split('.').collect();
-        #[cfg(feature = "IterationBuild")]
-        if path_segments.first().map_or(false, |&s| s == "builtin") {
-            // Switch to external builtin directory
-            let mut apath = self.builtin_asset_base_dir.clone();
-            apath.extend(path_segments.into_iter().skip(1));
-            apath.set_extension(ext);
-
-            return File::open(apath);
-        }
-=======
-    fn get(&self, path: &str, ext: &str) -> IOResult<Self::Asset>
-    {
         #[allow(unused_mut)]
         let mut path_segments = path.split('.').peekable();
 
@@ -83,7 +56,6 @@
             return File::open(apath);
         }
 
->>>>>>> b00f4d0e
         let mut apath = self.basedir.clone();
         apath.extend(path_segments);
         apath.set_extension(ext);
