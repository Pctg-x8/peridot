--- conflicted
+++ resolved
@@ -10,14 +10,11 @@
 use peridot::{EngineEvents, FeatureRequests};
 use std::os::unix::io::{AsRawFd, RawFd};
 
-<<<<<<< HEAD
 mod sound_backend; use sound_backend::NativeAudioEngine;
-=======
 mod udev;
 mod epoll;
 mod kernel_input;
 mod input;
->>>>>>> 0a52ca5a
 mod userlib;
 
 pub struct PlatformAssetLoader {
