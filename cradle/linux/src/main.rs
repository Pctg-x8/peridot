--- conflicted
+++ resolved
@@ -44,26 +44,6 @@
     }
     fn get_streaming(&self, path: &str, ext: &str) -> IOResult<Self::Asset> { self.get(path, ext) }
 }
-<<<<<<< HEAD
-=======
-
-pub struct PlatformInputHandler { processor: Option<Rc<peridot::InputProcess>> }
-impl PlatformInputHandler
-{
-    fn new() -> Self
-    {
-        PlatformInputHandler { processor: None }
-    }
-}
-impl peridot::InputProcessPlugin for PlatformInputHandler
-{
-    fn on_start_handle(&mut self, processor: &Rc<peridot::InputProcess>)
-    {
-        self.processor = Some(processor.clone());
-    }
-}
-
->>>>>>> 9fed001a
 pub struct WindowHandler { dp: *mut xcb::ffi::xcb_connection_t, vis: xcb::Visualid, wid: xcb::Window }
 pub struct Presenter {
     sc: peridot::IntegratedSwapchain
@@ -119,33 +99,19 @@
         peridot::math::Vector2(120, 120)
     }
 }
-<<<<<<< HEAD
+
 pub struct NativeLink { al: PlatformAssetLoader, wh: WindowHandler }
-impl peridot::NativeLinker for NativeLink
-{
-    type AssetLoader = PlatformAssetLoader;
-    type RenderTargetProvider = WindowHandler;
-=======
-
-pub struct NativeLink { al: PlatformAssetLoader, wh: WindowHandler, ip: PlatformInputHandler }
 impl peridot::NativeLinker for NativeLink {
     type AssetLoader = PlatformAssetLoader;
     type Presenter = Presenter;
-    type InputProcessor = PlatformInputHandler;
->>>>>>> 9fed001a
 
     fn instance_extensions(&self) -> Vec<&str> { vec!["VK_KHR_surface", "VK_KHR_xcb_surface"] }
     fn device_extensions(&self) -> Vec<&str> { vec!["VK_KHR_swapchain"] }
 
     fn asset_loader(&self) -> &PlatformAssetLoader { &self.al }
-<<<<<<< HEAD
-    fn render_target_provider(&self) -> &WindowHandler { &self.wh }
-=======
     fn new_presenter(&self, g: &peridot::Graphics) -> Presenter {
         Presenter::new(g, g.graphics_queue_family_index(), &self.wh)
     }
-    fn input_processor_mut(&mut self) -> &mut PlatformInputHandler { &mut self.ip }
->>>>>>> 9fed001a
 }
 
 #[allow(dead_code)]
