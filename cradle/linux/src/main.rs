
#[macro_use] extern crate log;

use std::fs::File;
use std::path::PathBuf;
use std::io::Result as IOResult;
use std::rc::Rc;
use bedrock as br;
use peridot::{EngineEvents, FeatureRequests};

mod sound_backend; use sound_backend::NativeAudioEngine;
mod userlib;

pub struct PlatformAssetLoader { basedir: PathBuf }
impl PlatformAssetLoader
{
    fn new() -> Self
    {
        #[cfg(feature = "UseExternalAssetPath")] let basedir = PathBuf::from(env!("PERIDOT_EXTERNAL_ASSET_PATH"));
        #[cfg(not(feature = "UseExternalAssetPath"))] let basedir =
        {
            let mut binloc = std::env::current_exe().expect("Getting exe directory");
            binloc.pop(); binloc.push("assets"); binloc
        };

        trace!("Using Assets in {}", basedir.display());
        PlatformAssetLoader { basedir }
    }
}
impl peridot::PlatformAssetLoader for PlatformAssetLoader
{
    type Asset = File;
    type StreamingAsset = File;

    fn get(&self, path: &str, ext: &str) -> IOResult<Self::Asset>
    {
        let mut apath = self.basedir.clone();
        apath.push(path.replace(".", "/")); apath.set_extension(ext);
        return File::open(apath);
    }
    fn get_streaming(&self, path: &str, ext: &str) -> IOResult<Self::Asset> { self.get(path, ext) }
}
pub struct PlatformInputHandler { processor: Option<Rc<peridot::InputProcess>> }
impl PlatformInputHandler
{
    fn new() -> Self
    {
        PlatformInputHandler { processor: None }
    }
}
impl peridot::InputProcessPlugin for PlatformInputHandler
{
    fn on_start_handle(&mut self, processor: &Rc<peridot::InputProcess>)
    {
        self.processor = Some(processor.clone());
    }
}
pub struct WindowHandler { dp: *mut xcb::ffi::xcb_connection_t, vis: xcb::Visualid, wid: xcb::Window }
impl peridot::PlatformRenderTarget for WindowHandler
{
    fn surface_extension_name(&self) -> &'static str { "VK_KHR_xcb_surface" }
    fn create_surface(&self, vi: &br::Instance, pd: &br::PhysicalDevice, renderer_queue_family: u32)
        -> br::Result<peridot::SurfaceInfo>
    {
        if !pd.xcb_presentation_support(renderer_queue_family, self.dp, self.vis)
        {
            panic!("Vulkan Presentation is not supported");
        }
        let so = br::Surface::new_xcb(&vi, self.dp, self.wid)?;
        if !pd.surface_support(renderer_queue_family, &so)?
        {
            panic!("Vulkan Surface is not supported");
        }
        return peridot::SurfaceInfo::gather_info(pd, so);
    }
    fn current_geometry_extent(&self) -> (usize, usize)
    {
        (120, 120)
    }
}
pub struct NativeLink { al: PlatformAssetLoader, wh: WindowHandler, ip: PlatformInputHandler }
impl peridot::NativeLinker for NativeLink
{
    type AssetLoader = PlatformAssetLoader;
    type RenderTargetProvider = WindowHandler;
    type InputProcessor = PlatformInputHandler;

    fn asset_loader(&self) -> &PlatformAssetLoader { &self.al }
    fn render_target_provider(&self) -> &WindowHandler { &self.wh }
    fn input_processor_mut(&mut self) -> &mut PlatformInputHandler { &mut self.ip }
}

#[allow(dead_code)]
struct X11
{
    con: xcb::Connection, wm_protocols: xcb::Atom, wm_delete_window: xcb::Atom, vis: xcb::Visualid,
    mainwnd_id: xcb::Window
}
impl X11
{
    fn init() -> Self {
        let (con, screen_index) = xcb::Connection::connect(None).expect("Connecting with xcb");
        let s0 = con.get_setup().roots().nth(screen_index as _).expect("No screen");
        let vis = s0.root_visual();

        let wm_protocols = xcb::intern_atom_unchecked(&con, false, "WM_PROTOCOLS");
        let wm_delete_window = xcb::intern_atom_unchecked(&con, false, "WM_DELETE_WINDOW");
        con.flush();
        let wm_protocols = wm_protocols.get_reply().expect("No WM_PROTOCOLS").atom();
        let wm_delete_window = wm_delete_window.get_reply().expect("No WM_DELETE_WINDOW").atom();

        let title = format!("{} v{}.{}.{}",
            userlib::Game::<NativeLink>::NAME,
            userlib::Game::<NativeLink>::VERSION.0,
            userlib::Game::<NativeLink>::VERSION.1,
            userlib::Game::<NativeLink>::VERSION.2
        );
        let mainwnd_id = con.generate_id();
        xcb::create_window(&con, s0.root_depth(), mainwnd_id, s0.root(), 0, 0, 640, 480, 0,
            xcb::WINDOW_CLASS_INPUT_OUTPUT as _, vis, &[]);
        xcb::change_property(&con, xcb::PROP_MODE_REPLACE as _,
            mainwnd_id, xcb::ATOM_WM_NAME, xcb::ATOM_STRING, 8, title.as_bytes());
        xcb::change_property(&con, xcb::PROP_MODE_APPEND as _,
            mainwnd_id, wm_protocols, xcb::ATOM_ATOM, 32, &[wm_delete_window]);
        con.flush();

        X11 { con, wm_protocols, wm_delete_window, vis, mainwnd_id }
    }
    fn show(&self) {
        xcb::map_window(&self.con, self.mainwnd_id);
        self.con.flush();
    }
    /// Returns false if application has beed exited
    fn process_all_events(&self) -> bool {
        while let Some(ev) = self.con.poll_for_event()
        {
            if (ev.response_type() & 0x7f) == xcb::CLIENT_MESSAGE
            {
                let e: &xcb::ClientMessageEvent = unsafe { xcb::cast_event(&ev) };
                if e.data().data32()[0] == self.wm_delete_window { return false; }
            }
            else
            {
                debug!("Generic Event: {:?}", ev.response_type());
            }
        }
        return true;
    }
}

pub struct GameDriver {
    engine: peridot::Engine<NativeLink>,
    usercode: userlib::Game<NativeLink>
}
impl GameDriver {
    fn new(wh: WindowHandler) -> Self {
        let nl = NativeLink {
            al: PlatformAssetLoader::new(),
            wh,
            ip: PlatformInputHandler::new()
        };
        let mut engine = peridot::Engine::new(
            userlib::Game::<NativeLink>::NAME, userlib::Game::<NativeLink>::VERSION,
            nl, userlib::Game::<NativeLink>::requested_features()
        );
        let usercode = userlib::Game::init(&engine);
        engine.postinit();

        GameDriver { engine, usercode }
    }

    fn update(&mut self) { self.engine.do_update(&mut self.usercode); }
}

fn main() {
    env_logger::init();
    let x11 = X11::init();

<<<<<<< HEAD
    let n = NativeLink
    {
        al: PlatformAssetLoader::new(),
        wh: WindowHandler { dp: x11.con.get_raw_conn(), vis: x11.vis, wid: x11.mainwnd_id },
        ip: PlatformInputHandler::new()
    };
    let mut e = Engine::launch(Game::NAME, Game::VERSION, n).expect("Launching Game");
    x11.show();
    let _snd = async_std::task::block_on(NativeAudioEngine::new(e.audio_mixer()));
    
    while x11.process_all_events() { e.do_update(); }
=======
    let mut gd = GameDriver::new(WindowHandler { dp: x11.con.get_raw_conn(), vis: x11.vis, wid: x11.mainwnd_id });

    x11.show();
    while x11.process_all_events() { gd.update(); }
>>>>>>> 58a02ce9
    println!("Terminating Program...");
}<|MERGE_RESOLUTION|>--- conflicted
+++ resolved
@@ -150,7 +150,8 @@
 
 pub struct GameDriver {
     engine: peridot::Engine<NativeLink>,
-    usercode: userlib::Game<NativeLink>
+    usercode: userlib::Game<NativeLink>,
+    _snd: NativeAudioEngine
 }
 impl GameDriver {
     fn new(wh: WindowHandler) -> Self {
@@ -165,8 +166,9 @@
         );
         let usercode = userlib::Game::init(&engine);
         engine.postinit();
+        let _snd = async_std::task::block_on(NativeAudioEngine::new(engine.audio_mixer()));
 
-        GameDriver { engine, usercode }
+        GameDriver { engine, usercode, _snd }
     }
 
     fn update(&mut self) { self.engine.do_update(&mut self.usercode); }
@@ -176,23 +178,9 @@
     env_logger::init();
     let x11 = X11::init();
 
-<<<<<<< HEAD
-    let n = NativeLink
-    {
-        al: PlatformAssetLoader::new(),
-        wh: WindowHandler { dp: x11.con.get_raw_conn(), vis: x11.vis, wid: x11.mainwnd_id },
-        ip: PlatformInputHandler::new()
-    };
-    let mut e = Engine::launch(Game::NAME, Game::VERSION, n).expect("Launching Game");
-    x11.show();
-    let _snd = async_std::task::block_on(NativeAudioEngine::new(e.audio_mixer()));
-    
-    while x11.process_all_events() { e.do_update(); }
-=======
     let mut gd = GameDriver::new(WindowHandler { dp: x11.con.get_raw_conn(), vis: x11.vis, wid: x11.mainwnd_id });
 
     x11.show();
     while x11.process_all_events() { gd.update(); }
->>>>>>> 58a02ce9
     println!("Terminating Program...");
 }