use log::*;
<<<<<<< HEAD
use peridot::{NativeAnalogInput, NativeButtonInput};
use winapi::shared::minwindef::{FALSE, LPARAM, TRUE};
use winapi::shared::windef::{HWND, POINT};
=======
use parking_lot::RwLock;
use peridot::{NativeAnalogInput, NativeButtonInput};
use winapi::shared::minwindef::{FALSE, LPARAM, TRUE};
use winapi::shared::windef::POINT;
>>>>>>> 02da4802
use winapi::shared::winerror::ERROR_DEVICE_NOT_CONNECTED;
use winapi::um::errhandlingapi::GetLastError;
use winapi::um::winuser as wu;
use winapi::um::winuser::{
<<<<<<< HEAD
    GetCursorPos, GetRawInputData, MapVirtualKeyA, MapWindowPoints, RegisterRawInputDevices,
    MAPVK_VK_TO_CHAR, RAWINPUT, RAWINPUTDEVICE, RAWINPUTHEADER, RIDEV_NOLEGACY, RID_INPUT,
    RIM_TYPEKEYBOARD, RIM_TYPEMOUSE,
};
use winapi::um::xinput::*;
=======
    GetCursorPos, GetRawInputData, MapVirtualKeyA, RegisterRawInputDevices, MAPVK_VK_TO_CHAR,
    RAWINPUT, RAWINPUTDEVICE, RAWINPUTHEADER, RIDEV_NOLEGACY, RID_INPUT, RIM_TYPEKEYBOARD,
    RIM_TYPEMOUSE,
};
use winapi::um::xinput::*;

use crate::ThreadsafeWindowOps;

#[cfg(not(feature = "mt"))]
use std::rc::Rc as SharedPtr;
#[cfg(feature = "mt")]
use std::sync::Arc as SharedPtr;
>>>>>>> 02da4802

pub struct RawInputHandler {}
impl RawInputHandler {
    pub fn init() -> Self {
        let ri_devices = [
            // Generic HID mouse
            RAWINPUTDEVICE {
                usUsagePage: 0x01,
                usUsage: 0x02,
                dwFlags: 0,
                hwndTarget: std::ptr::null_mut(),
            },
            // Generic HID keyboard
            RAWINPUTDEVICE {
                usUsagePage: 0x01,
                usUsage: 0x06,
                dwFlags: RIDEV_NOLEGACY,
                hwndTarget: std::ptr::null_mut(),
            },
        ];
        let r = unsafe {
            RegisterRawInputDevices(
                ri_devices.as_ptr(),
                ri_devices.len() as _,
                std::mem::size_of::<RAWINPUTDEVICE>() as _,
            )
        };
        if r == FALSE {
            let ec = unsafe { GetLastError() };
            error!("RegisterRawInputDevices failed! GetLastError={}", ec);
        }

        RawInputHandler {}
    }

    pub fn handle_wm_input(&mut self, p: &mut peridot::InputProcess, lp: LPARAM) {
        let mut buffer_size = 0;
        unsafe {
            GetRawInputData(
                std::mem::transmute(lp),
                RID_INPUT,
                std::ptr::null_mut(),
                &mut buffer_size,
                std::mem::size_of::<RAWINPUTHEADER>() as _,
            )
        };
        if buffer_size == 0 {
            return;
        }
        let mut buffer = vec![0u8; buffer_size as usize];
        unsafe {
            GetRawInputData(
                std::mem::transmute(lp),
                RID_INPUT,
                buffer.as_mut_ptr() as _,
                &mut buffer_size,
                std::mem::size_of::<RAWINPUTHEADER>() as _,
            )
        };
        let rinput = unsafe { &*(buffer.as_ptr() as *const RAWINPUT) };

        match rinput.header.dwType {
            RIM_TYPEKEYBOARD => {
                let kd = unsafe { rinput.data.keyboard() };
                /*debug!(
                    "Keyboard Message! make={} flags={} reserved={} extinfo={} message={} vkey={}",
                    kd.MakeCode,
                    kd.Flags,
                    kd.Reserved,
                    kd.ExtraInformation,
                    kd.Message,
                    kd.VKey
                );*/
                let is_press = (kd.Flags as u32 & wu::RI_KEY_BREAK) != 0;
                let ty = match kd.VKey as i32 {
                    wu::VK_BACK => NativeButtonInput::Backspace,
                    wu::VK_RETURN => NativeButtonInput::Enter,
                    wu::VK_LSHIFT => NativeButtonInput::LeftShift,
                    wu::VK_RSHIFT => NativeButtonInput::RightShift,
                    wu::VK_LCONTROL => NativeButtonInput::LeftControl,
                    wu::VK_RCONTROL => NativeButtonInput::RightControl,
                    wu::VK_LWIN => NativeButtonInput::LeftMeta,
                    wu::VK_RWIN => NativeButtonInput::RightMeta,
                    wu::VK_LMENU => NativeButtonInput::LeftAlt,
                    wu::VK_RMENU => NativeButtonInput::RightAlt,
                    wu::VK_CAPITAL => NativeButtonInput::CapsLock,
                    wu::VK_ESCAPE => NativeButtonInput::Esc,
                    wu::VK_SPACE => NativeButtonInput::Character(' '),
                    wu::VK_LEFT => NativeButtonInput::LeftArrow,
                    wu::VK_RIGHT => NativeButtonInput::RightArrow,
                    wu::VK_UP => NativeButtonInput::UpArrow,
                    wu::VK_DOWN => NativeButtonInput::DownArrow,
                    c if ((b'0' as i32)..=(b'9' as i32)).contains(&c) => {
                        NativeButtonInput::Character(c as u8 as _)
                    }
                    c if ((b'A' as i32)..=(b'Z' as i32)).contains(&c) => {
                        NativeButtonInput::Character(c as u8 as _)
                    }
                    c if ((b'a' as i32)..=(b'z' as i32)).contains(&c) => {
                        NativeButtonInput::Character((c as u8 as char).to_ascii_uppercase())
                    }
                    c @ wu::VK_NUMPAD0..=wu::VK_NUMPAD9 => {
                        NativeButtonInput::Character((b'0' + (c - wu::VK_NUMPAD0) as u8) as _)
                    }
                    c @ wu::VK_F1..=wu::VK_F24 => {
                        NativeButtonInput::FunctionKey(1 + (c - wu::VK_F1) as u8)
                    }
                    // multi emu
                    wu::VK_SHIFT => {
                        p.dispatch_button_event(NativeButtonInput::LeftShift, is_press);
                        p.dispatch_button_event(NativeButtonInput::RightShift, is_press);
                        return;
                    }
                    wu::VK_CONTROL => {
                        p.dispatch_button_event(NativeButtonInput::LeftControl, is_press);
                        p.dispatch_button_event(NativeButtonInput::RightControl, is_press);
                        return;
                    }
                    wu::VK_MENU => {
                        p.dispatch_button_event(NativeButtonInput::LeftAlt, is_press);
                        p.dispatch_button_event(NativeButtonInput::RightAlt, is_press);
                        return;
                    }
                    // others
                    _ => {
                        let c = unsafe { MapVirtualKeyA(kd.VKey as _, MAPVK_VK_TO_CHAR) };
                        if c != 0 {
                            NativeButtonInput::Character((c as u8 as char).to_ascii_uppercase())
                        } else {
                            debug!("Unhandled key input: {}", kd.VKey);
                            return;
                        }
                    }
                };
                p.dispatch_button_event(ty, is_press);
            }
            RIM_TYPEMOUSE => {
                let md = unsafe { rinput.data.mouse() };
                /*debug!(
                    "Mouse Message! flags={} btnFlags={} btnData={} rawButtons={} lastX={} lastY={} extinfo={}",
                    md.usFlags,
                    md.usButtonFlags,
                    md.usButtonData,
                    md.ulRawButtons,
                    md.lLastX,
                    md.lLastY,
                    md.ulExtraInformation
                );*/
                for x in 0..8 {
                    if (md.usButtonFlags & (1 << (x * 2 + 0))) != 0 {
                        // Mouse Button Down
                        p.dispatch_button_event(NativeButtonInput::Mouse(x), true);
                    }
                    if (md.usButtonFlags & (1 << (x * 2 + 1))) != 0 {
                        // Mouse Button Up
                        p.dispatch_button_event(NativeButtonInput::Mouse(x), false);
                    }
                }
                if md.lLastX != 0 {
                    p.dispatch_analog_event(NativeAnalogInput::MouseX, md.lLastX as _, false);
                }
                if md.lLastY != 0 {
                    p.dispatch_analog_event(NativeAnalogInput::MouseY, md.lLastY as _, false);
                }
            }
            ut => {
                debug!("Unknown input: {}", ut);
            }
        }
    }
}

pub struct NativeInputHandler {
<<<<<<< HEAD
    target_hw: HWND,
    xi_handler: XInputHandler,
=======
    target_hw: SharedPtr<ThreadsafeWindowOps>,
    xi_handler: RwLock<XInputHandler>,
>>>>>>> 02da4802
}
impl NativeInputHandler {
    pub fn new(hw: SharedPtr<ThreadsafeWindowOps>) -> Self {
        NativeInputHandler {
            target_hw: hw,
<<<<<<< HEAD
            xi_handler: XInputHandler::new(),
=======
            xi_handler: RwLock::new(XInputHandler::new()),
>>>>>>> 02da4802
        }
    }
}
impl peridot::NativeInput for NativeInputHandler {
    fn get_pointer_position(&self, index: u32) -> Option<(f32, f32)> {
        if index != 0 {
            return None;
        }

        let mut p0 = POINT { x: 0, y: 0 };
        unsafe {
            GetCursorPos(&mut p0);
<<<<<<< HEAD
            MapWindowPoints(std::ptr::null_mut(), self.target_hw, &mut p0, 1);
        }
        Some((p0.x as _, p0.y as _))
    }
    fn pull(&mut self, p: peridot::NativeEventReceiver) {
        self.xi_handler.process_state_changes(p);
=======
            self.target_hw.map_point_from_desktop(&mut p0);
        }
        Some((p0.x as _, p0.y as _))
    }
    fn pull(&self, p: &peridot::InputProcess) {
        self.xi_handler.write().process_state_changes(p);
>>>>>>> 02da4802
    }
}

pub struct XInputHandler {
    current_state: [Option<XINPUT_STATE>; Self::MAX_CONTROLLERS],
}
impl XInputHandler {
    const MAX_CONTROLLERS: usize = 4;

    pub fn new() -> Self {
        unsafe {
            XInputEnable(TRUE);
        }

        XInputHandler {
            current_state: [None; Self::MAX_CONTROLLERS],
        }
    }

<<<<<<< HEAD
    pub fn process_state_changes(&mut self, mut p: peridot::NativeEventReceiver) {
=======
    pub fn process_state_changes(&mut self, p: &peridot::InputProcess) {
>>>>>>> 02da4802
        for n in 0..Self::MAX_CONTROLLERS {
            let mut new_state = std::mem::MaybeUninit::<XINPUT_STATE>::uninit();
            let r = unsafe { XInputGetState(n as _, new_state.as_mut_ptr()) };
            let connected = r != ERROR_DEVICE_NOT_CONNECTED;
            let new_state = unsafe { new_state.assume_init() };

            if let Some(old_state) = self.current_state[n].take() {
                if !connected {
                    // disconnected controller
                    info!("Disconnected XInput Controller from #{}", n);
                    Self::dispatch_diff(
                        &old_state,
                        unsafe { &std::mem::MaybeUninit::zeroed().assume_init() },
<<<<<<< HEAD
                        &mut p,
=======
                        p,
>>>>>>> 02da4802
                    );
                } else if old_state.dwPacketNumber != new_state.dwPacketNumber {
                    // has changes
                    Self::dispatch_diff(&old_state, &new_state, &mut p);
                }
            } else if connected {
                // new connected controller
                info!("Connected XInput Controller at #{}", n);
                Self::dispatch_diff(
                    unsafe { &std::mem::MaybeUninit::zeroed().assume_init() },
                    &new_state,
<<<<<<< HEAD
                    &mut p,
=======
                    p,
>>>>>>> 02da4802
                );
            }

            self.current_state[n] = if connected { Some(new_state) } else { None };
        }
    }

    fn dispatch_diff(
        old_state: &XINPUT_STATE,
        new_state: &XINPUT_STATE,
<<<<<<< HEAD
        p: &mut peridot::NativeEventReceiver,
=======
        p: &peridot::InputProcess,
>>>>>>> 02da4802
    ) {
        let button_diff_bits = new_state.Gamepad.wButtons ^ old_state.Gamepad.wButtons;
        for &(bit, ity) in &[
            (XINPUT_GAMEPAD_A, NativeButtonInput::ButtonA),
            (XINPUT_GAMEPAD_B, NativeButtonInput::ButtonB),
            (XINPUT_GAMEPAD_X, NativeButtonInput::ButtonX),
            (XINPUT_GAMEPAD_Y, NativeButtonInput::ButtonY),
            (XINPUT_GAMEPAD_START, NativeButtonInput::ButtonStart),
            (XINPUT_GAMEPAD_BACK, NativeButtonInput::ButtonSelect),
            (XINPUT_GAMEPAD_DPAD_UP, NativeButtonInput::POVUp),
            (XINPUT_GAMEPAD_DPAD_DOWN, NativeButtonInput::POVDown),
            (XINPUT_GAMEPAD_DPAD_LEFT, NativeButtonInput::POVLeft),
            (XINPUT_GAMEPAD_DPAD_RIGHT, NativeButtonInput::POVRight),
            (XINPUT_GAMEPAD_LEFT_THUMB, NativeButtonInput::Stick(0)),
            (XINPUT_GAMEPAD_RIGHT_THUMB, NativeButtonInput::Stick(1)),
            (XINPUT_GAMEPAD_LEFT_SHOULDER, NativeButtonInput::ButtonL),
            (XINPUT_GAMEPAD_RIGHT_SHOULDER, NativeButtonInput::ButtonR),
        ] {
            if (button_diff_bits & bit) != 0 {
                p.dispatch_button_event(ity, (new_state.Gamepad.wButtons & bit) != 0);
            }
        }

        if new_state.Gamepad.bLeftTrigger != old_state.Gamepad.bLeftTrigger {
            p.dispatch_analog_event(
                NativeAnalogInput::LeftTrigger,
                new_state.Gamepad.bLeftTrigger as f32 / 255.0,
                true,
            );
        }
        if new_state.Gamepad.bRightTrigger != old_state.Gamepad.bRightTrigger {
            p.dispatch_analog_event(
                NativeAnalogInput::RightTrigger,
                new_state.Gamepad.bRightTrigger as f32 / 255.0,
                true,
            );
        }
        if new_state.Gamepad.sThumbLX != old_state.Gamepad.sThumbLX {
            p.dispatch_analog_event(
                NativeAnalogInput::StickX(0),
                normalize_short(new_state.Gamepad.sThumbLX),
                true,
            );
        }
        if new_state.Gamepad.sThumbLY != old_state.Gamepad.sThumbLY {
            p.dispatch_analog_event(
                NativeAnalogInput::StickY(0),
                normalize_short(new_state.Gamepad.sThumbLY),
                true,
            );
        }
        if new_state.Gamepad.sThumbRX != old_state.Gamepad.sThumbRX {
            p.dispatch_analog_event(
                NativeAnalogInput::StickX(1),
                normalize_short(new_state.Gamepad.sThumbRX),
                true,
            );
        }
        if new_state.Gamepad.sThumbRY != old_state.Gamepad.sThumbRY {
            p.dispatch_analog_event(
                NativeAnalogInput::StickY(1),
                normalize_short(new_state.Gamepad.sThumbRY),
                true,
            );
        }
    }
}

fn normalize_short(x: winapi::shared::ntdef::SHORT) -> f32 {
    if x > 0 {
        x as f32 / 32767.0
    } else {
        -(-(x as f32) / 32768.0)
    }
}
<|MERGE_RESOLUTION|>--- conflicted
+++ resolved
@@ -1,400 +1,356 @@
-use log::*;
-<<<<<<< HEAD
-use peridot::{NativeAnalogInput, NativeButtonInput};
-use winapi::shared::minwindef::{FALSE, LPARAM, TRUE};
-use winapi::shared::windef::{HWND, POINT};
-=======
-use parking_lot::RwLock;
-use peridot::{NativeAnalogInput, NativeButtonInput};
-use winapi::shared::minwindef::{FALSE, LPARAM, TRUE};
-use winapi::shared::windef::POINT;
->>>>>>> 02da4802
-use winapi::shared::winerror::ERROR_DEVICE_NOT_CONNECTED;
-use winapi::um::errhandlingapi::GetLastError;
-use winapi::um::winuser as wu;
-use winapi::um::winuser::{
-<<<<<<< HEAD
-    GetCursorPos, GetRawInputData, MapVirtualKeyA, MapWindowPoints, RegisterRawInputDevices,
-    MAPVK_VK_TO_CHAR, RAWINPUT, RAWINPUTDEVICE, RAWINPUTHEADER, RIDEV_NOLEGACY, RID_INPUT,
-    RIM_TYPEKEYBOARD, RIM_TYPEMOUSE,
-};
-use winapi::um::xinput::*;
-=======
-    GetCursorPos, GetRawInputData, MapVirtualKeyA, RegisterRawInputDevices, MAPVK_VK_TO_CHAR,
-    RAWINPUT, RAWINPUTDEVICE, RAWINPUTHEADER, RIDEV_NOLEGACY, RID_INPUT, RIM_TYPEKEYBOARD,
-    RIM_TYPEMOUSE,
-};
-use winapi::um::xinput::*;
-
-use crate::ThreadsafeWindowOps;
-
-#[cfg(not(feature = "mt"))]
-use std::rc::Rc as SharedPtr;
-#[cfg(feature = "mt")]
-use std::sync::Arc as SharedPtr;
->>>>>>> 02da4802
-
-pub struct RawInputHandler {}
-impl RawInputHandler {
-    pub fn init() -> Self {
-        let ri_devices = [
-            // Generic HID mouse
-            RAWINPUTDEVICE {
-                usUsagePage: 0x01,
-                usUsage: 0x02,
-                dwFlags: 0,
-                hwndTarget: std::ptr::null_mut(),
-            },
-            // Generic HID keyboard
-            RAWINPUTDEVICE {
-                usUsagePage: 0x01,
-                usUsage: 0x06,
-                dwFlags: RIDEV_NOLEGACY,
-                hwndTarget: std::ptr::null_mut(),
-            },
-        ];
-        let r = unsafe {
-            RegisterRawInputDevices(
-                ri_devices.as_ptr(),
-                ri_devices.len() as _,
-                std::mem::size_of::<RAWINPUTDEVICE>() as _,
-            )
-        };
-        if r == FALSE {
-            let ec = unsafe { GetLastError() };
-            error!("RegisterRawInputDevices failed! GetLastError={}", ec);
-        }
-
-        RawInputHandler {}
-    }
-
-    pub fn handle_wm_input(&mut self, p: &mut peridot::InputProcess, lp: LPARAM) {
-        let mut buffer_size = 0;
-        unsafe {
-            GetRawInputData(
-                std::mem::transmute(lp),
-                RID_INPUT,
-                std::ptr::null_mut(),
-                &mut buffer_size,
-                std::mem::size_of::<RAWINPUTHEADER>() as _,
-            )
-        };
-        if buffer_size == 0 {
-            return;
-        }
-        let mut buffer = vec![0u8; buffer_size as usize];
-        unsafe {
-            GetRawInputData(
-                std::mem::transmute(lp),
-                RID_INPUT,
-                buffer.as_mut_ptr() as _,
-                &mut buffer_size,
-                std::mem::size_of::<RAWINPUTHEADER>() as _,
-            )
-        };
-        let rinput = unsafe { &*(buffer.as_ptr() as *const RAWINPUT) };
-
-        match rinput.header.dwType {
-            RIM_TYPEKEYBOARD => {
-                let kd = unsafe { rinput.data.keyboard() };
-                /*debug!(
-                    "Keyboard Message! make={} flags={} reserved={} extinfo={} message={} vkey={}",
-                    kd.MakeCode,
-                    kd.Flags,
-                    kd.Reserved,
-                    kd.ExtraInformation,
-                    kd.Message,
-                    kd.VKey
-                );*/
-                let is_press = (kd.Flags as u32 & wu::RI_KEY_BREAK) != 0;
-                let ty = match kd.VKey as i32 {
-                    wu::VK_BACK => NativeButtonInput::Backspace,
-                    wu::VK_RETURN => NativeButtonInput::Enter,
-                    wu::VK_LSHIFT => NativeButtonInput::LeftShift,
-                    wu::VK_RSHIFT => NativeButtonInput::RightShift,
-                    wu::VK_LCONTROL => NativeButtonInput::LeftControl,
-                    wu::VK_RCONTROL => NativeButtonInput::RightControl,
-                    wu::VK_LWIN => NativeButtonInput::LeftMeta,
-                    wu::VK_RWIN => NativeButtonInput::RightMeta,
-                    wu::VK_LMENU => NativeButtonInput::LeftAlt,
-                    wu::VK_RMENU => NativeButtonInput::RightAlt,
-                    wu::VK_CAPITAL => NativeButtonInput::CapsLock,
-                    wu::VK_ESCAPE => NativeButtonInput::Esc,
-                    wu::VK_SPACE => NativeButtonInput::Character(' '),
-                    wu::VK_LEFT => NativeButtonInput::LeftArrow,
-                    wu::VK_RIGHT => NativeButtonInput::RightArrow,
-                    wu::VK_UP => NativeButtonInput::UpArrow,
-                    wu::VK_DOWN => NativeButtonInput::DownArrow,
-                    c if ((b'0' as i32)..=(b'9' as i32)).contains(&c) => {
-                        NativeButtonInput::Character(c as u8 as _)
-                    }
-                    c if ((b'A' as i32)..=(b'Z' as i32)).contains(&c) => {
-                        NativeButtonInput::Character(c as u8 as _)
-                    }
-                    c if ((b'a' as i32)..=(b'z' as i32)).contains(&c) => {
-                        NativeButtonInput::Character((c as u8 as char).to_ascii_uppercase())
-                    }
-                    c @ wu::VK_NUMPAD0..=wu::VK_NUMPAD9 => {
-                        NativeButtonInput::Character((b'0' + (c - wu::VK_NUMPAD0) as u8) as _)
-                    }
-                    c @ wu::VK_F1..=wu::VK_F24 => {
-                        NativeButtonInput::FunctionKey(1 + (c - wu::VK_F1) as u8)
-                    }
-                    // multi emu
-                    wu::VK_SHIFT => {
-                        p.dispatch_button_event(NativeButtonInput::LeftShift, is_press);
-                        p.dispatch_button_event(NativeButtonInput::RightShift, is_press);
-                        return;
-                    }
-                    wu::VK_CONTROL => {
-                        p.dispatch_button_event(NativeButtonInput::LeftControl, is_press);
-                        p.dispatch_button_event(NativeButtonInput::RightControl, is_press);
-                        return;
-                    }
-                    wu::VK_MENU => {
-                        p.dispatch_button_event(NativeButtonInput::LeftAlt, is_press);
-                        p.dispatch_button_event(NativeButtonInput::RightAlt, is_press);
-                        return;
-                    }
-                    // others
-                    _ => {
-                        let c = unsafe { MapVirtualKeyA(kd.VKey as _, MAPVK_VK_TO_CHAR) };
-                        if c != 0 {
-                            NativeButtonInput::Character((c as u8 as char).to_ascii_uppercase())
-                        } else {
-                            debug!("Unhandled key input: {}", kd.VKey);
-                            return;
-                        }
-                    }
-                };
-                p.dispatch_button_event(ty, is_press);
-            }
-            RIM_TYPEMOUSE => {
-                let md = unsafe { rinput.data.mouse() };
-                /*debug!(
-                    "Mouse Message! flags={} btnFlags={} btnData={} rawButtons={} lastX={} lastY={} extinfo={}",
-                    md.usFlags,
-                    md.usButtonFlags,
-                    md.usButtonData,
-                    md.ulRawButtons,
-                    md.lLastX,
-                    md.lLastY,
-                    md.ulExtraInformation
-                );*/
-                for x in 0..8 {
-                    if (md.usButtonFlags & (1 << (x * 2 + 0))) != 0 {
-                        // Mouse Button Down
-                        p.dispatch_button_event(NativeButtonInput::Mouse(x), true);
-                    }
-                    if (md.usButtonFlags & (1 << (x * 2 + 1))) != 0 {
-                        // Mouse Button Up
-                        p.dispatch_button_event(NativeButtonInput::Mouse(x), false);
-                    }
-                }
-                if md.lLastX != 0 {
-                    p.dispatch_analog_event(NativeAnalogInput::MouseX, md.lLastX as _, false);
-                }
-                if md.lLastY != 0 {
-                    p.dispatch_analog_event(NativeAnalogInput::MouseY, md.lLastY as _, false);
-                }
-            }
-            ut => {
-                debug!("Unknown input: {}", ut);
-            }
-        }
-    }
-}
-
-pub struct NativeInputHandler {
-<<<<<<< HEAD
-    target_hw: HWND,
-    xi_handler: XInputHandler,
-=======
-    target_hw: SharedPtr<ThreadsafeWindowOps>,
-    xi_handler: RwLock<XInputHandler>,
->>>>>>> 02da4802
-}
-impl NativeInputHandler {
-    pub fn new(hw: SharedPtr<ThreadsafeWindowOps>) -> Self {
-        NativeInputHandler {
-            target_hw: hw,
-<<<<<<< HEAD
-            xi_handler: XInputHandler::new(),
-=======
-            xi_handler: RwLock::new(XInputHandler::new()),
->>>>>>> 02da4802
-        }
-    }
-}
-impl peridot::NativeInput for NativeInputHandler {
-    fn get_pointer_position(&self, index: u32) -> Option<(f32, f32)> {
-        if index != 0 {
-            return None;
-        }
-
-        let mut p0 = POINT { x: 0, y: 0 };
-        unsafe {
-            GetCursorPos(&mut p0);
-<<<<<<< HEAD
-            MapWindowPoints(std::ptr::null_mut(), self.target_hw, &mut p0, 1);
-        }
-        Some((p0.x as _, p0.y as _))
-    }
-    fn pull(&mut self, p: peridot::NativeEventReceiver) {
-        self.xi_handler.process_state_changes(p);
-=======
-            self.target_hw.map_point_from_desktop(&mut p0);
-        }
-        Some((p0.x as _, p0.y as _))
-    }
-    fn pull(&self, p: &peridot::InputProcess) {
-        self.xi_handler.write().process_state_changes(p);
->>>>>>> 02da4802
-    }
-}
-
-pub struct XInputHandler {
-    current_state: [Option<XINPUT_STATE>; Self::MAX_CONTROLLERS],
-}
-impl XInputHandler {
-    const MAX_CONTROLLERS: usize = 4;
-
-    pub fn new() -> Self {
-        unsafe {
-            XInputEnable(TRUE);
-        }
-
-        XInputHandler {
-            current_state: [None; Self::MAX_CONTROLLERS],
-        }
-    }
-
-<<<<<<< HEAD
-    pub fn process_state_changes(&mut self, mut p: peridot::NativeEventReceiver) {
-=======
-    pub fn process_state_changes(&mut self, p: &peridot::InputProcess) {
->>>>>>> 02da4802
-        for n in 0..Self::MAX_CONTROLLERS {
-            let mut new_state = std::mem::MaybeUninit::<XINPUT_STATE>::uninit();
-            let r = unsafe { XInputGetState(n as _, new_state.as_mut_ptr()) };
-            let connected = r != ERROR_DEVICE_NOT_CONNECTED;
-            let new_state = unsafe { new_state.assume_init() };
-
-            if let Some(old_state) = self.current_state[n].take() {
-                if !connected {
-                    // disconnected controller
-                    info!("Disconnected XInput Controller from #{}", n);
-                    Self::dispatch_diff(
-                        &old_state,
-                        unsafe { &std::mem::MaybeUninit::zeroed().assume_init() },
-<<<<<<< HEAD
-                        &mut p,
-=======
-                        p,
->>>>>>> 02da4802
-                    );
-                } else if old_state.dwPacketNumber != new_state.dwPacketNumber {
-                    // has changes
-                    Self::dispatch_diff(&old_state, &new_state, &mut p);
-                }
-            } else if connected {
-                // new connected controller
-                info!("Connected XInput Controller at #{}", n);
-                Self::dispatch_diff(
-                    unsafe { &std::mem::MaybeUninit::zeroed().assume_init() },
-                    &new_state,
-<<<<<<< HEAD
-                    &mut p,
-=======
-                    p,
->>>>>>> 02da4802
-                );
-            }
-
-            self.current_state[n] = if connected { Some(new_state) } else { None };
-        }
-    }
-
-    fn dispatch_diff(
-        old_state: &XINPUT_STATE,
-        new_state: &XINPUT_STATE,
-<<<<<<< HEAD
-        p: &mut peridot::NativeEventReceiver,
-=======
-        p: &peridot::InputProcess,
->>>>>>> 02da4802
-    ) {
-        let button_diff_bits = new_state.Gamepad.wButtons ^ old_state.Gamepad.wButtons;
-        for &(bit, ity) in &[
-            (XINPUT_GAMEPAD_A, NativeButtonInput::ButtonA),
-            (XINPUT_GAMEPAD_B, NativeButtonInput::ButtonB),
-            (XINPUT_GAMEPAD_X, NativeButtonInput::ButtonX),
-            (XINPUT_GAMEPAD_Y, NativeButtonInput::ButtonY),
-            (XINPUT_GAMEPAD_START, NativeButtonInput::ButtonStart),
-            (XINPUT_GAMEPAD_BACK, NativeButtonInput::ButtonSelect),
-            (XINPUT_GAMEPAD_DPAD_UP, NativeButtonInput::POVUp),
-            (XINPUT_GAMEPAD_DPAD_DOWN, NativeButtonInput::POVDown),
-            (XINPUT_GAMEPAD_DPAD_LEFT, NativeButtonInput::POVLeft),
-            (XINPUT_GAMEPAD_DPAD_RIGHT, NativeButtonInput::POVRight),
-            (XINPUT_GAMEPAD_LEFT_THUMB, NativeButtonInput::Stick(0)),
-            (XINPUT_GAMEPAD_RIGHT_THUMB, NativeButtonInput::Stick(1)),
-            (XINPUT_GAMEPAD_LEFT_SHOULDER, NativeButtonInput::ButtonL),
-            (XINPUT_GAMEPAD_RIGHT_SHOULDER, NativeButtonInput::ButtonR),
-        ] {
-            if (button_diff_bits & bit) != 0 {
-                p.dispatch_button_event(ity, (new_state.Gamepad.wButtons & bit) != 0);
-            }
-        }
-
-        if new_state.Gamepad.bLeftTrigger != old_state.Gamepad.bLeftTrigger {
-            p.dispatch_analog_event(
-                NativeAnalogInput::LeftTrigger,
-                new_state.Gamepad.bLeftTrigger as f32 / 255.0,
-                true,
-            );
-        }
-        if new_state.Gamepad.bRightTrigger != old_state.Gamepad.bRightTrigger {
-            p.dispatch_analog_event(
-                NativeAnalogInput::RightTrigger,
-                new_state.Gamepad.bRightTrigger as f32 / 255.0,
-                true,
-            );
-        }
-        if new_state.Gamepad.sThumbLX != old_state.Gamepad.sThumbLX {
-            p.dispatch_analog_event(
-                NativeAnalogInput::StickX(0),
-                normalize_short(new_state.Gamepad.sThumbLX),
-                true,
-            );
-        }
-        if new_state.Gamepad.sThumbLY != old_state.Gamepad.sThumbLY {
-            p.dispatch_analog_event(
-                NativeAnalogInput::StickY(0),
-                normalize_short(new_state.Gamepad.sThumbLY),
-                true,
-            );
-        }
-        if new_state.Gamepad.sThumbRX != old_state.Gamepad.sThumbRX {
-            p.dispatch_analog_event(
-                NativeAnalogInput::StickX(1),
-                normalize_short(new_state.Gamepad.sThumbRX),
-                true,
-            );
-        }
-        if new_state.Gamepad.sThumbRY != old_state.Gamepad.sThumbRY {
-            p.dispatch_analog_event(
-                NativeAnalogInput::StickY(1),
-                normalize_short(new_state.Gamepad.sThumbRY),
-                true,
-            );
-        }
-    }
-}
-
-fn normalize_short(x: winapi::shared::ntdef::SHORT) -> f32 {
-    if x > 0 {
-        x as f32 / 32767.0
-    } else {
-        -(-(x as f32) / 32768.0)
-    }
-}
+use log::*;
+use parking_lot::RwLock;
+use peridot::{NativeAnalogInput, NativeButtonInput};
+use peridot::{NativeAnalogInput, NativeButtonInput};
+use winapi::shared::minwindef::{FALSE, LPARAM, TRUE};
+use winapi::shared::minwindef::{FALSE, LPARAM, TRUE};
+use winapi::shared::windef::POINT;
+use winapi::shared::windef::{HWND, POINT};
+use winapi::shared::winerror::ERROR_DEVICE_NOT_CONNECTED;
+use winapi::um::errhandlingapi::GetLastError;
+use winapi::um::winuser as wu;
+use winapi::um::winuser::{
+    GetCursorPos, GetRawInputData, MapVirtualKeyA, MapWindowPoints, RegisterRawInputDevices,
+    MAPVK_VK_TO_CHAR, RAWINPUT, RAWINPUTDEVICE, RAWINPUTHEADER, RIDEV_NOLEGACY, RID_INPUT,
+    RIM_TYPEKEYBOARD, RIM_TYPEMOUSE,
+};
+use winapi::um::xinput::*;
+
+use crate::ThreadsafeWindowOps;
+
+#[cfg(not(feature = "mt"))]
+use std::rc::Rc as SharedPtr;
+#[cfg(feature = "mt")]
+use std::sync::Arc as SharedPtr;
+
+pub struct RawInputHandler {}
+impl RawInputHandler {
+    pub fn init() -> Self {
+        let ri_devices = [
+            // Generic HID mouse
+            RAWINPUTDEVICE {
+                usUsagePage: 0x01,
+                usUsage: 0x02,
+                dwFlags: 0,
+                hwndTarget: std::ptr::null_mut(),
+            },
+            // Generic HID keyboard
+            RAWINPUTDEVICE {
+                usUsagePage: 0x01,
+                usUsage: 0x06,
+                dwFlags: RIDEV_NOLEGACY,
+                hwndTarget: std::ptr::null_mut(),
+            },
+        ];
+        let r = unsafe {
+            RegisterRawInputDevices(
+                ri_devices.as_ptr(),
+                ri_devices.len() as _,
+                std::mem::size_of::<RAWINPUTDEVICE>() as _,
+            )
+        };
+        if r == FALSE {
+            let ec = unsafe { GetLastError() };
+            error!("RegisterRawInputDevices failed! GetLastError={}", ec);
+        }
+
+        RawInputHandler {}
+    }
+
+    pub fn handle_wm_input(&mut self, p: &mut peridot::InputProcess, lp: LPARAM) {
+        let mut buffer_size = 0;
+        unsafe {
+            GetRawInputData(
+                std::mem::transmute(lp),
+                RID_INPUT,
+                std::ptr::null_mut(),
+                &mut buffer_size,
+                std::mem::size_of::<RAWINPUTHEADER>() as _,
+            )
+        };
+        if buffer_size == 0 {
+            return;
+        }
+        let mut buffer = vec![0u8; buffer_size as usize];
+        unsafe {
+            GetRawInputData(
+                std::mem::transmute(lp),
+                RID_INPUT,
+                buffer.as_mut_ptr() as _,
+                &mut buffer_size,
+                std::mem::size_of::<RAWINPUTHEADER>() as _,
+            )
+        };
+        let rinput = unsafe { &*(buffer.as_ptr() as *const RAWINPUT) };
+
+        match rinput.header.dwType {
+            RIM_TYPEKEYBOARD => {
+                let kd = unsafe { rinput.data.keyboard() };
+                /*debug!(
+                    "Keyboard Message! make={} flags={} reserved={} extinfo={} message={} vkey={}",
+                    kd.MakeCode,
+                    kd.Flags,
+                    kd.Reserved,
+                    kd.ExtraInformation,
+                    kd.Message,
+                    kd.VKey
+                );*/
+                let is_press = (kd.Flags as u32 & wu::RI_KEY_BREAK) != 0;
+                let ty = match kd.VKey as i32 {
+                    wu::VK_BACK => NativeButtonInput::Backspace,
+                    wu::VK_RETURN => NativeButtonInput::Enter,
+                    wu::VK_LSHIFT => NativeButtonInput::LeftShift,
+                    wu::VK_RSHIFT => NativeButtonInput::RightShift,
+                    wu::VK_LCONTROL => NativeButtonInput::LeftControl,
+                    wu::VK_RCONTROL => NativeButtonInput::RightControl,
+                    wu::VK_LWIN => NativeButtonInput::LeftMeta,
+                    wu::VK_RWIN => NativeButtonInput::RightMeta,
+                    wu::VK_LMENU => NativeButtonInput::LeftAlt,
+                    wu::VK_RMENU => NativeButtonInput::RightAlt,
+                    wu::VK_CAPITAL => NativeButtonInput::CapsLock,
+                    wu::VK_ESCAPE => NativeButtonInput::Esc,
+                    wu::VK_SPACE => NativeButtonInput::Character(' '),
+                    wu::VK_LEFT => NativeButtonInput::LeftArrow,
+                    wu::VK_RIGHT => NativeButtonInput::RightArrow,
+                    wu::VK_UP => NativeButtonInput::UpArrow,
+                    wu::VK_DOWN => NativeButtonInput::DownArrow,
+                    c if ((b'0' as i32)..=(b'9' as i32)).contains(&c) => {
+                        NativeButtonInput::Character(c as u8 as _)
+                    }
+                    c if ((b'A' as i32)..=(b'Z' as i32)).contains(&c) => {
+                        NativeButtonInput::Character(c as u8 as _)
+                    }
+                    c if ((b'a' as i32)..=(b'z' as i32)).contains(&c) => {
+                        NativeButtonInput::Character((c as u8 as char).to_ascii_uppercase())
+                    }
+                    c @ wu::VK_NUMPAD0..=wu::VK_NUMPAD9 => {
+                        NativeButtonInput::Character((b'0' + (c - wu::VK_NUMPAD0) as u8) as _)
+                    }
+                    c @ wu::VK_F1..=wu::VK_F24 => {
+                        NativeButtonInput::FunctionKey(1 + (c - wu::VK_F1) as u8)
+                    }
+                    // multi emu
+                    wu::VK_SHIFT => {
+                        p.dispatch_button_event(NativeButtonInput::LeftShift, is_press);
+                        p.dispatch_button_event(NativeButtonInput::RightShift, is_press);
+                        return;
+                    }
+                    wu::VK_CONTROL => {
+                        p.dispatch_button_event(NativeButtonInput::LeftControl, is_press);
+                        p.dispatch_button_event(NativeButtonInput::RightControl, is_press);
+                        return;
+                    }
+                    wu::VK_MENU => {
+                        p.dispatch_button_event(NativeButtonInput::LeftAlt, is_press);
+                        p.dispatch_button_event(NativeButtonInput::RightAlt, is_press);
+                        return;
+                    }
+                    // others
+                    _ => {
+                        let c = unsafe { MapVirtualKeyA(kd.VKey as _, MAPVK_VK_TO_CHAR) };
+                        if c != 0 {
+                            NativeButtonInput::Character((c as u8 as char).to_ascii_uppercase())
+                        } else {
+                            debug!("Unhandled key input: {}", kd.VKey);
+                            return;
+                        }
+                    }
+                };
+                p.dispatch_button_event(ty, is_press);
+            }
+            RIM_TYPEMOUSE => {
+                let md = unsafe { rinput.data.mouse() };
+                /*debug!(
+                    "Mouse Message! flags={} btnFlags={} btnData={} rawButtons={} lastX={} lastY={} extinfo={}",
+                    md.usFlags,
+                    md.usButtonFlags,
+                    md.usButtonData,
+                    md.ulRawButtons,
+                    md.lLastX,
+                    md.lLastY,
+                    md.ulExtraInformation
+                );*/
+                for x in 0..8 {
+                    if (md.usButtonFlags & (1 << (x * 2 + 0))) != 0 {
+                        // Mouse Button Down
+                        p.dispatch_button_event(NativeButtonInput::Mouse(x), true);
+                    }
+                    if (md.usButtonFlags & (1 << (x * 2 + 1))) != 0 {
+                        // Mouse Button Up
+                        p.dispatch_button_event(NativeButtonInput::Mouse(x), false);
+                    }
+                }
+                if md.lLastX != 0 {
+                    p.dispatch_analog_event(NativeAnalogInput::MouseX, md.lLastX as _, false);
+                }
+                if md.lLastY != 0 {
+                    p.dispatch_analog_event(NativeAnalogInput::MouseY, md.lLastY as _, false);
+                }
+            }
+            ut => {
+                debug!("Unknown input: {}", ut);
+            }
+        }
+    }
+}
+
+pub struct NativeInputHandler {
+    target_hw: SharedPtr<ThreadsafeWindowOps>,
+    xi_handler: RwLock<XInputHandler>,
+}
+impl NativeInputHandler {
+    pub fn new(hw: SharedPtr<ThreadsafeWindowOps>) -> Self {
+        Self {
+            target_hw: hw,
+            xi_handler: RwLock::new(XInputHandler::new()),
+        }
+    }
+}
+impl peridot::NativeInput for NativeInputHandler {
+    fn get_pointer_position(&self, index: u32) -> Option<(f32, f32)> {
+        if index != 0 {
+            return None;
+        }
+
+        let mut p0 = POINT { x: 0, y: 0 };
+        unsafe {
+            GetCursorPos(&mut p0);
+            self.target_hw.map_point_from_desktop(&mut p0);
+        }
+        Some((p0.x as _, p0.y as _))
+    }
+
+    fn pull(&mut self, p: &peridot::NativeEventReceiver) {
+        self.xi_handler.write().process_state_changes(p);
+    }
+}
+
+pub struct XInputHandler {
+    current_state: [Option<XINPUT_STATE>; Self::MAX_CONTROLLERS],
+}
+impl XInputHandler {
+    const MAX_CONTROLLERS: usize = 4;
+
+    pub fn new() -> Self {
+        unsafe {
+            XInputEnable(TRUE);
+        }
+
+        XInputHandler {
+            current_state: [None; Self::MAX_CONTROLLERS],
+        }
+    }
+
+    pub fn process_state_changes(&mut self, mut p: peridot::NativeEventReceiver) {
+        for n in 0..Self::MAX_CONTROLLERS {
+            let mut new_state = std::mem::MaybeUninit::<XINPUT_STATE>::uninit();
+            let r = unsafe { XInputGetState(n as _, new_state.as_mut_ptr()) };
+            let connected = r != ERROR_DEVICE_NOT_CONNECTED;
+            let new_state = unsafe { new_state.assume_init() };
+
+            if let Some(old_state) = self.current_state[n].take() {
+                if !connected {
+                    // disconnected controller
+                    info!("Disconnected XInput Controller from #{}", n);
+                    Self::dispatch_diff(
+                        &old_state,
+                        unsafe { &std::mem::MaybeUninit::zeroed().assume_init() },
+                        &mut p,
+                    );
+                } else if old_state.dwPacketNumber != new_state.dwPacketNumber {
+                    // has changes
+                    Self::dispatch_diff(&old_state, &new_state, &mut p);
+                }
+            } else if connected {
+                // new connected controller
+                info!("Connected XInput Controller at #{}", n);
+                Self::dispatch_diff(
+                    unsafe { &std::mem::MaybeUninit::zeroed().assume_init() },
+                    &new_state,
+                    &mut p,
+                );
+            }
+
+            self.current_state[n] = if connected { Some(new_state) } else { None };
+        }
+    }
+
+    fn dispatch_diff(
+        old_state: &XINPUT_STATE,
+        new_state: &XINPUT_STATE,
+        p: &mut peridot::NativeEventReceiver,
+    ) {
+        let button_diff_bits = new_state.Gamepad.wButtons ^ old_state.Gamepad.wButtons;
+        for &(bit, ity) in &[
+            (XINPUT_GAMEPAD_A, NativeButtonInput::ButtonA),
+            (XINPUT_GAMEPAD_B, NativeButtonInput::ButtonB),
+            (XINPUT_GAMEPAD_X, NativeButtonInput::ButtonX),
+            (XINPUT_GAMEPAD_Y, NativeButtonInput::ButtonY),
+            (XINPUT_GAMEPAD_START, NativeButtonInput::ButtonStart),
+            (XINPUT_GAMEPAD_BACK, NativeButtonInput::ButtonSelect),
+            (XINPUT_GAMEPAD_DPAD_UP, NativeButtonInput::POVUp),
+            (XINPUT_GAMEPAD_DPAD_DOWN, NativeButtonInput::POVDown),
+            (XINPUT_GAMEPAD_DPAD_LEFT, NativeButtonInput::POVLeft),
+            (XINPUT_GAMEPAD_DPAD_RIGHT, NativeButtonInput::POVRight),
+            (XINPUT_GAMEPAD_LEFT_THUMB, NativeButtonInput::Stick(0)),
+            (XINPUT_GAMEPAD_RIGHT_THUMB, NativeButtonInput::Stick(1)),
+            (XINPUT_GAMEPAD_LEFT_SHOULDER, NativeButtonInput::ButtonL),
+            (XINPUT_GAMEPAD_RIGHT_SHOULDER, NativeButtonInput::ButtonR),
+        ] {
+            if (button_diff_bits & bit) != 0 {
+                p.dispatch_button_event(ity, (new_state.Gamepad.wButtons & bit) != 0);
+            }
+        }
+
+        if new_state.Gamepad.bLeftTrigger != old_state.Gamepad.bLeftTrigger {
+            p.dispatch_analog_event(
+                NativeAnalogInput::LeftTrigger,
+                new_state.Gamepad.bLeftTrigger as f32 / 255.0,
+                true,
+            );
+        }
+        if new_state.Gamepad.bRightTrigger != old_state.Gamepad.bRightTrigger {
+            p.dispatch_analog_event(
+                NativeAnalogInput::RightTrigger,
+                new_state.Gamepad.bRightTrigger as f32 / 255.0,
+                true,
+            );
+        }
+        if new_state.Gamepad.sThumbLX != old_state.Gamepad.sThumbLX {
+            p.dispatch_analog_event(
+                NativeAnalogInput::StickX(0),
+                normalize_short(new_state.Gamepad.sThumbLX),
+                true,
+            );
+        }
+        if new_state.Gamepad.sThumbLY != old_state.Gamepad.sThumbLY {
+            p.dispatch_analog_event(
+                NativeAnalogInput::StickY(0),
+                normalize_short(new_state.Gamepad.sThumbLY),
+                true,
+            );
+        }
+        if new_state.Gamepad.sThumbRX != old_state.Gamepad.sThumbRX {
+            p.dispatch_analog_event(
+                NativeAnalogInput::StickX(1),
+                normalize_short(new_state.Gamepad.sThumbRX),
+                true,
+            );
+        }
+        if new_state.Gamepad.sThumbRY != old_state.Gamepad.sThumbRY {
+            p.dispatch_analog_event(
+                NativeAnalogInput::StickY(1),
+                normalize_short(new_state.Gamepad.sThumbRY),
+                true,
+            );
+        }
+    }
+}
+
+fn normalize_short(x: winapi::shared::ntdef::SHORT) -> f32 {
+    if x > 0 {
+        x as f32 / 32767.0
+    } else {
+        -(-(x as f32) / 32768.0)
+    }
+}