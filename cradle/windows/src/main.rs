use winapi::um::winuser::{
    DefWindowProcA, CreateWindowExA, PeekMessageA, DispatchMessageA, TranslateMessage, WNDCLASSEXA, RegisterClassExA,
    AdjustWindowRectEx, WS_OVERLAPPEDWINDOW, WS_EX_APPWINDOW, CW_USEDEFAULT, ShowWindow, SW_SHOWNORMAL, WM_SIZE,
    PostQuitMessage, PM_REMOVE,
    LoadCursorA, IDC_ARROW, SetWindowLongPtrA, GetWindowLongPtrA, GWLP_USERDATA,
    WM_INPUT
};
use winapi::um::shellscalingapi::{SetProcessDpiAwareness, PROCESS_SYSTEM_DPI_AWARE};
use winapi::um::winuser::{WM_DESTROY, WM_QUIT};
use winapi::um::libloaderapi::GetModuleHandleA;
use winapi::shared::windef::{RECT, HWND};
use winapi::shared::minwindef::{LRESULT, WPARAM, LPARAM, UINT, HINSTANCE, LOWORD, HIWORD, DWORD};
use winapi::shared::winerror::{HRESULT, SUCCEEDED};
use winapi::um::combaseapi::{CoInitializeEx, CoUninitialize};
use winapi::um::objbase::COINIT_MULTITHREADED;
use std::io::{Result as IOResult, Error as IOError};

use std::mem::MaybeUninit;
<<<<<<< HEAD
#[macro_use] extern crate log;
mod audio; use audio::NativeAudioEngine;
=======
use log::*;
mod input;
>>>>>>> 0a52ca5a
mod userlib;
use peridot::{EngineEvents, FeatureRequests};

mod presenter; use self::presenter::Presenter;

const LPSZCLASSNAME: &str = concat!(env!("PERIDOT_WINDOWS_APPID"), ".mainWindow\0");

fn module_handle() -> HINSTANCE { unsafe { GetModuleHandleA(std::ptr::null()) } }
pub(crate) fn hr_into_result(hr: HRESULT) -> IOResult<()>
{
    if SUCCEEDED(hr) { Ok(()) } else { Err(IOError::from_raw_os_error(hr)) }
}
struct CoScopeGuard;
impl CoScopeGuard
{
    fn init(apartment: DWORD) -> IOResult<Self>
    {
        unsafe { hr_into_result(CoInitializeEx(std::ptr::null_mut(), apartment)).map(|_| CoScopeGuard) }
    }
}
impl Drop for CoScopeGuard { fn drop(&mut self) { unsafe { CoUninitialize() } } }

pub struct GameDriver {
    base: peridot::Engine<NativeLink>,
    usercode: userlib::Game<NativeLink>,
<<<<<<< HEAD
    _snd: NativeAudioEngine,
    current_size: peridot::math::Vector2<usize>
=======
    current_size: peridot::math::Vector2<usize>,
    ri_handler: self::input::RawInputHandler
>>>>>>> 0a52ca5a
}
impl GameDriver {
    fn new(window: HWND, init_size: peridot::math::Vector2<usize>) -> Self {
        let nl = NativeLink {
            al: AssetProvider::new(),
            window
        };
        let mut base = peridot::Engine::new(
            userlib::Game::<NativeLink>::NAME, userlib::Game::<NativeLink>::VERSION,
            nl, userlib::Game::<NativeLink>::requested_features()
        );
        let usercode = userlib::Game::init(&mut base);
        let ri_handler = self::input::RawInputHandler::init();
        base.input_mut().set_nativelink(Box::new(self::input::NativeInputHandler::new(window)));
        base.postinit();
        let _snd = NativeAudioEngine::new(base.audio_mixer().clone()).expect("Initializing AudioEngine");
    
        /*let mut ap = PSGSine::new();
        ap.set_amp(1.0 / 32.0); ap.set_osc_hz(440.0);
        e.audio_mixer().write().expect("Adding PSGSine").add_process(Arc::new(RwLock::new(ap)));
        let mut ap2 = PSGSine::new();
        ap2.set_amp(1.0 / 32.0); ap2.set_osc_hz(882.0);
        e.audio_mixer().write().expect("Adding PSGSine").add_process(Arc::new(RwLock::new(ap2)));*/

<<<<<<< HEAD
        GameDriver
        {
            base, usercode, _snd, current_size: init_size
=======
        GameDriver {
            base, usercode, current_size: init_size, ri_handler
>>>>>>> 0a52ca5a
        }
    }

    fn update(&mut self) {
        self.base.do_update(&mut self.usercode);
    }
    fn resize(&mut self, size: peridot::math::Vector2<usize>) {
        self.base.do_resize_backbuffer(size, &mut self.usercode);
    }
}

fn main() {
    env_logger::init();
    let _co = CoScopeGuard::init(COINIT_MULTITHREADED).expect("Initializing COM");

    unsafe { SetProcessDpiAwareness(PROCESS_SYSTEM_DPI_AWARE); }

    let wca = WNDCLASSEXA {
        cbSize: std::mem::size_of::<WNDCLASSEXA>() as _, hInstance: module_handle(),
        lpszClassName: LPSZCLASSNAME.as_ptr() as *const _,
        lpfnWndProc: Some(window_callback),
        hCursor: unsafe { LoadCursorA(std::ptr::null_mut(), IDC_ARROW as _) },
        .. unsafe { MaybeUninit::zeroed().assume_init() }
    };
    let wcatom = unsafe { RegisterClassExA(&wca) };
    if wcatom <= 0 { panic!("Register Class Failed!"); }

    let wname = format!("{} v{}.{}.{}",
        userlib::Game::<NativeLink>::NAME,
        userlib::Game::<NativeLink>::VERSION.0,
        userlib::Game::<NativeLink>::VERSION.1,
        userlib::Game::<NativeLink>::VERSION.2);
    let wname_c = std::ffi::CString::new(wname).expect("Unable to generate a c-style string");

    let wsex = if cfg!(feature = "transparent") {
        WS_EX_APPWINDOW | winapi::um::winuser::WS_EX_NOREDIRECTIONBITMAP
    } else {
        WS_EX_APPWINDOW
    };
    let style = WS_OVERLAPPEDWINDOW;
    let mut wrect = RECT { left: 0, top: 0, right: 640, bottom: 480 };
    unsafe { AdjustWindowRectEx(&mut wrect, style, false as _, WS_EX_APPWINDOW); }
    let w = unsafe {
        CreateWindowExA(wsex, wcatom as _, wname_c.as_ptr(), style,
            CW_USEDEFAULT, CW_USEDEFAULT, wrect.right - wrect.left, wrect.bottom - wrect.top,
            std::ptr::null_mut(), std::ptr::null_mut(), wca.hInstance, std::ptr::null_mut())
    };
    if w.is_null() { panic!("Create Window Failed!"); }
    
    let mut driver = GameDriver::new(w, peridot::math::Vector2(640, 480));
    unsafe { SetWindowLongPtrA(w, GWLP_USERDATA, &mut driver as *mut GameDriver as _); }
    unsafe { ShowWindow(w, SW_SHOWNORMAL); }

    while process_message_all() { driver.update(); }
}
extern "system" fn window_callback(w: HWND, msg: UINT, wparam: WPARAM, lparam: LPARAM) -> LRESULT
{
    match msg
    {
        WM_DESTROY => unsafe { PostQuitMessage(0); return 0; },
        WM_SIZE => unsafe
        {
            let p = GetWindowLongPtrA(w, GWLP_USERDATA) as *mut GameDriver;
            if let Some(driver) = p.as_mut()
            {
                let (w, h) = (LOWORD(lparam as _), HIWORD(lparam as _));
                let size = peridot::math::Vector2(w as usize, h as usize);
                if driver.current_size != size {
                    driver.current_size = size.clone();
                    driver.resize(size);
                    driver.update();
                }
            }
            return 0;
        },
        WM_INPUT => {
            let p = unsafe { GetWindowLongPtrA(w, GWLP_USERDATA) as *mut GameDriver };
            if let Some(driver) = unsafe { p.as_mut() }
            {
                driver.ri_handler.handle_wm_input(driver.base.input_mut(), lparam);
            }
            0
        },
        _ => unsafe { DefWindowProcA(w, msg, wparam, lparam) }
    }
}

fn process_message_all() -> bool
{
    let mut msg = MaybeUninit::uninit();
    while unsafe { PeekMessageA(msg.as_mut_ptr(), std::ptr::null_mut(), 0, 0, PM_REMOVE) != 0 }
    {
        if unsafe { (*msg.as_ptr()).message } == WM_QUIT { return false; }
        unsafe { TranslateMessage(msg.as_mut_ptr()); DispatchMessageA(msg.as_mut_ptr()); }
    }
    
    true
}

use std::path::PathBuf;

struct AssetProvider {
    base: PathBuf,
    #[cfg(feature = "IterationBuild")]
    builtin_assets_base: PathBuf
}
impl AssetProvider
{
    fn new() -> Self
    {
        #[cfg(feature = "UseExternalAssetPath")] let base = PathBuf::from(env!("PERIDOT_EXTERNAL_ASSET_PATH"));
        #[cfg(not(feature = "UseExternalAssetPath"))] let base =
        {
            let mut exe = std::env::current_exe().expect("Unable to determine the location of exe file");
            exe.pop(); exe.push("/assets"); exe
        };
        trace!("Asset BaseDirectory={}", base.display());
        AssetProvider {
            base,
            #[cfg(feature = "IterationBuild")]
            builtin_assets_base: PathBuf::from(env!("PERIDOT_BUILTIN_ASSET_PATH"))
        }
    }
}
impl peridot::PlatformAssetLoader for AssetProvider
{
    type Asset = std::fs::File;
    type StreamingAsset = std::fs::File;

    fn get(&self, path: &str, ext: &str) -> std::io::Result<Self::Asset>
    {
        #[allow(unused_mut)]
        let mut segments = path.split('.').peekable();

        #[cfg(feature = "IterationBuild")]
        if segments.peek().map_or(false, |&s| s == "builtin") {
            let _ = segments.next();

            let mut p = self.builtin_assets_base.clone();
            p.extend(segments);
            p.set_extension(ext);
            log::debug!("Loading Builtin Asset: {:?}", p);

            return std::fs::File::open(&p);
        }

        let mut p = self.base.clone();
        p.extend(segments);
        p.set_extension(ext);
        log::debug!("Loading Asset: {:?}", p);

        std::fs::File::open(&p)
    }
    fn get_streaming(&self, path: &str, ext: &str) -> std::io::Result<Self::StreamingAsset>
    {
        #[allow(unused_mut)]
        let mut segments = path.split('.').peekable();

        #[cfg(feature = "IterationBuild")]
        if segments.peek().map_or(false, |&s| s == "builtin") {
            let _ = segments.next();

            let mut p = self.builtin_assets_base.clone();
            p.extend(segments);
            p.set_extension(ext);

            return std::fs::File::open(&p);
        }
        
        let mut p = self.base.clone();
        p.extend(segments);
        p.set_extension(ext);

        std::fs::File::open(&p)
    }
}

struct NativeLink { al: AssetProvider, window: HWND }
impl peridot::NativeLinker for NativeLink
{
    type AssetLoader = AssetProvider;
    type Presenter = Presenter;

    #[cfg(not(feature = "transparent"))]
    fn instance_extensions(&self) -> Vec<&str> { vec!["VK_KHR_surface", "VK_KHR_win32_surface"] }
    #[cfg(feature = "transparent")]
    fn instance_extensions(&self) -> Vec<&str> { vec![] }
    #[cfg(not(feature = "transparent"))]
    fn device_extensions(&self) -> Vec<&str> { vec!["VK_KHR_swapchain"] }
    #[cfg(feature = "transparent")]
    fn device_extensions(&self) -> Vec<&str> {
        vec!["VK_KHR_external_memory_win32", "VK_KHR_external_semaphore_win32"]
    }

    fn asset_loader(&self) -> &AssetProvider { &self.al }
    fn new_presenter(&self, g: &peridot::Graphics) -> Presenter { Presenter::new(g, self.window) }
}<|MERGE_RESOLUTION|>--- conflicted
+++ resolved
@@ -16,13 +16,9 @@
 use std::io::{Result as IOResult, Error as IOError};
 
 use std::mem::MaybeUninit;
-<<<<<<< HEAD
-#[macro_use] extern crate log;
 mod audio; use audio::NativeAudioEngine;
-=======
 use log::*;
 mod input;
->>>>>>> 0a52ca5a
 mod userlib;
 use peridot::{EngineEvents, FeatureRequests};
 
@@ -48,13 +44,9 @@
 pub struct GameDriver {
     base: peridot::Engine<NativeLink>,
     usercode: userlib::Game<NativeLink>,
-<<<<<<< HEAD
     _snd: NativeAudioEngine,
-    current_size: peridot::math::Vector2<usize>
-=======
     current_size: peridot::math::Vector2<usize>,
     ri_handler: self::input::RawInputHandler
->>>>>>> 0a52ca5a
 }
 impl GameDriver {
     fn new(window: HWND, init_size: peridot::math::Vector2<usize>) -> Self {
@@ -79,14 +71,9 @@
         ap2.set_amp(1.0 / 32.0); ap2.set_osc_hz(882.0);
         e.audio_mixer().write().expect("Adding PSGSine").add_process(Arc::new(RwLock::new(ap2)));*/
 
-<<<<<<< HEAD
         GameDriver
         {
-            base, usercode, _snd, current_size: init_size
-=======
-        GameDriver {
-            base, usercode, current_size: init_size, ri_handler
->>>>>>> 0a52ca5a
+            base, usercode, _snd, current_size: init_size, rt_handler
         }
     }
 
