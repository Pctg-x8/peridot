--- conflicted
+++ resolved
@@ -40,12 +40,8 @@
             userlib::Game::<NativeLink>::NAME, userlib::Game::<NativeLink>::VERSION,
             nl, userlib::Game::<NativeLink>::requested_features()
         );
-<<<<<<< HEAD
         self::input::init();
-        let usercode = userlib::Game::init(&base);
-=======
         let usercode = userlib::Game::init(&mut base);
->>>>>>> d4385783
         base.postinit();
 
         GameDriver
