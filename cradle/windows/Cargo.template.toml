[package]
name = "peridot-cradle-windows"
version = "0.1.0"
authors = ["S.Percentage <Syn.Tri.Naga@gmail.com>"]
edition = "2018"
build = "build.rs"

[features]
UseExternalAssetPath = []

[dependencies]
bedrock = { git = "https://github.com/Pctg-x8/bedrock", branch = "peridot", features = ["Presentation", "Implements", "VK_KHR_win32_surface"] }
peridot = { path = "../.." }
log = "0.4"
env_logger = "0.5"
rayon = "1.0"
num_cpus = "1.0"
#%KERNEL_CRATE_NAME% = { path = "%KERNEL_CRATE_PATH%" }

[dependencies.winapi]
version = "0.3"
<<<<<<< HEAD
features = [
    "winuser", "libloaderapi", "mmdeviceapi", "combaseapi", "propsys", "coml2api", "devpkey", "objbase",
    "audioclient", "ksmedia"
]
=======
features = ["winuser", "libloaderapi", "shellscalingapi"]
>>>>>>> 58a02ce9
<|MERGE_RESOLUTION|>--- conflicted
+++ resolved
@@ -19,11 +19,7 @@
 
 [dependencies.winapi]
 version = "0.3"
-<<<<<<< HEAD
 features = [
     "winuser", "libloaderapi", "mmdeviceapi", "combaseapi", "propsys", "coml2api", "devpkey", "objbase",
-    "audioclient", "ksmedia"
-]
-=======
-features = ["winuser", "libloaderapi", "shellscalingapi"]
->>>>>>> 58a02ce9
+    "audioclient", "ksmedia", "shellscalingapi"
+]