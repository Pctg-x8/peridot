--- conflicted
+++ resolved
@@ -1,25 +1,3 @@
-<<<<<<< HEAD
-[package]
-name = "peridot-cradle-windows"
-version = "0.1.0"
-authors = ["S.Percentage <Syn.Tri.Naga@gmail.com>"]
-edition = "2018"
-build = "build.rs"
-
-[features]
-UseExternalAssetPath = []
-
-[dependencies]
-bedrock = { git = "https://github.com/Pctg-x8/bedrock" }
-peridot = { path = "../.." }
-log = "0.4"
-env_logger = "0.5"
-image-plane = { path = "C:/Users/S.Percentage/devel/peridot/examples/image-plane" }
-
-[dependencies.winapi]
-version = "0.3"
-features = ["winuser", "libloaderapi"]
-=======
 [package]
 name = "peridot-cradle-windows"
 version = "0.1.0"
@@ -41,5 +19,4 @@
 
 [dependencies.winapi]
 version = "0.3"
-features = ["winuser", "libloaderapi"]
->>>>>>> 79a792bd
+features = ["winuser", "libloaderapi"]