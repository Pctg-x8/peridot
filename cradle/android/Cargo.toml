--- conflicted
+++ resolved
@@ -15,14 +15,5 @@
 log = "0.4"
 libc = "0.2"
 android_logger = "0.5"
-<<<<<<< HEAD
-bedrock = { git = "https://github.com/Pctg-x8/bedrock", features = ["Implements", "Presentation"] }
-android = { git = "https://github.com/Pctg-x8/android-defs-rs" }
-peridot = { path = "../.." }
 
-peridot-vertex-processing-pack = { path = "../../vertex-processing-pack" }
-peridot-vg = { path = "../../vg" }
-=======
-
-image-plane = { path = "/home/pctgx8/devel/peridot/examples/image-plane" }
->>>>>>> 7a11c670
+image-plane = { path = "/home/pctgx8/devel/peridot/examples/image-plane" }