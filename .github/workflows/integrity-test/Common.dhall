--- conflicted
+++ resolved
@@ -220,16 +220,12 @@
                 , name = "cargo check"
                 , run = Some "target/release/peridot check examples/basic -p mac 2>&1 | tee $GITHUB_WORKSPACE/.buildlog"
                 , shell = Some GithubActions.Shell.bash
-<<<<<<< HEAD
                 , env = Some (toMap {
-                    , VK_SDK_PATH = ""
+                    , VULKAN_SDK = "/Users"
                     , PERIDOT_CLI_CRADLE_BASE = GithubActions.mkExpression "format('{0}/cradle', github.workspace)"
                     , PERIDOT_CLI_BUILTIN_ASSETS_PATH = GithubActions.mkExpression "format('{0}/builtin-assets', github.workspace)"
                     , PERIDOT_CLI_ARCHIVER_PATH = GithubActions.mkExpression "format('{0}/target/release/peridot-archiver', github.workspace)"
                     })
-=======
-                , env = Some (toMap { VULKAN_SDK = "/Users", PERIDOT_CLI_CRADLE_BASE = GithubActions.mkExpression "format('{0}/cradle', github.workspace)" })
->>>>>>> 2343facf
                 }
             ]
         , [runStepOnFailure (slackNotify notifyProvider (SlackNotification.Failure "check-cradle-macos"))]
