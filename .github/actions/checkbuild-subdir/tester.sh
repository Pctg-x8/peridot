#!/bin/bash -xe

cd $INPUT_PATH

export CARGO_TARGET_DIR=$GITHUB_WORKSPACE/.buildcache/target
export CARGO_HOME=$GITHUB_WORKSPACE/.buildcache

test_or_check() {
    if `/find-test-code.sh`; then echo "test"; else echo "check"; fi
}
run_test() {
    if $(find . -name ci-test.sh | grep .); then ./ci-test.sh; else cargo `test_or_check` --verbose; fi
}

for c in */Cargo.toml; do
<<<<<<< HEAD
    (cd $(dirname $c) && run_test)
=======
    (cd $(dirname $c) && cargo `test_or_check` --verbose) || exit $?
>>>>>>> 1ec457e8
done<|MERGE_RESOLUTION|>--- conflicted
+++ resolved
@@ -13,9 +13,5 @@
 }
 
 for c in */Cargo.toml; do
-<<<<<<< HEAD
-    (cd $(dirname $c) && run_test)
-=======
-    (cd $(dirname $c) && cargo `test_or_check` --verbose) || exit $?
->>>>>>> 1ec457e8
+    (cd $(dirname $c) && run_test) || exit $?
 done