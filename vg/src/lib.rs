//! Peridot Vector Graphics Dept. powered by Pathfinder 2(lyon)

extern crate bedrock;
extern crate peridot;
extern crate pathfinder_partitioner;
extern crate lyon_path; extern crate euclid;

#[cfg(target_os="macos")]
extern crate appkit;
#[cfg(target_os = "windows")]
extern crate comdrive;
#[cfg(target_os = "windows")]
extern crate winapi;
#[cfg(target_os = "windows")]
extern crate libc;
#[macro_use] extern crate log;

mod font; pub use font::*;

use pathfinder_partitioner::{mesh::Mesh, partitioner::Partitioner, builder::Builder};
// use lyon_path::PathEvent;
use lyon_path::geom::euclid::{Transform2D, Vector2D, Angle};
use peridot::math::{Vector2, Vector2F32};

mod rendering; pub use self::rendering::*;

pub use pathfinder_partitioner::FillRule;
pub use lyon_path::{PathEvent, builder::{FlatPathBuilder, PathBuilder}};

pub struct Context
{
    meshes: Vec<(Mesh, [f32; 4], [f32; 2])>,
    current_transform: Transform2D<f32>,
    screen_scaling: f32
}
impl Context
{
    pub fn new(screen_scaling: f32) -> Self
    {
        Context
        {
            meshes: Vec::new(), current_transform: Transform2D::identity(),
            screen_scaling
        }
    }

    pub fn meshes(&self) -> &[(Mesh, [f32; 4], [f32; 2])] { &self.meshes }
}
/// Transforming
impl Context
{
    pub fn set_transform(&mut self, tf: Transform2D<f32>) -> &mut Self { self.current_transform = tf; return self; }
    pub fn reset_transform(&mut self) -> &mut Self { self.set_transform(Transform2D::identity()) }

    pub fn translate(&mut self, Vector2(x, y): Vector2F32) -> &mut Self
    {
        self.current_transform = self.current_transform.post_translate(Vector2D::new(x, y)); return self;
    }
    pub fn rotate(&mut self, rad: f32) -> &mut Self
    {
        self.current_transform = self.current_transform.post_rotate(Angle::radians(rad)); return self;
    }
    pub fn scale(&mut self, Vector2(x, y): Vector2F32) -> &mut Self
    {
        self.current_transform = self.current_transform.post_scale(x, y); return self;
    }
}

fn tfconv_st_ext(v: Transform2D<f32>) -> ([f32; 4], [f32; 2])
{
    ([v.m11, v.m22, v.m31, v.m32], [v.m21, v.m12])
}

pub struct FigureContext<'c>
{
    ctx: &'c mut Context, partitioner: Partitioner, fill_rule: FillRule
}
impl Context
{
    pub fn begin_figure(&mut self, fill_rule: FillRule) -> FigureContext
    {
        FigureContext { ctx: self, partitioner: Partitioner::new(), fill_rule }
    }

    pub fn text(&mut self, font: &Font, text: &str) -> Result<&mut Self, GlyphLoadingError>
    {
<<<<<<< HEAD
        let glyphs = text.chars().map(|c| font.glyph_id(c).unwrap_or_default());
        let (mut left_offs, mut max_height) = (0.0, 0.0f32);
        for g in glyphs
        {
            println!("Rendering Glyph: {:?}", g);
            let (adv, size) = (font.advance_h(g)?, font.bounds(g)?);
            let mut g0 = Partitioner::new();
            let tf = self.current_transform.post_translate(Vector2D::new(left_offs, -font.ascent()));
            if font.outline(g, g0.builder_mut()).is_ok()
            {
                g0.partition(FillRule::Winding);
                g0.builder_mut().build_and_reset();
                let (st, ext) = tfconv_st_ext(tf);
                self.meshes.push((g0.into_mesh(), st, ext));
            }
            left_offs += adv; max_height = max_height.max(size.size.height);
            info!("Advance: {}", adv);
=======
        let glyphs = text.chars().map(|c| font.glyph_id(c).unwrap_or(0));
        let (mut left_offs, mut max_height) = (0.0, 0.0f32);
        for g in glyphs
        {
            let (adv, size) = (font.advance(g)?, font.bounds(g)?);
            let mut g0 = Partitioner::new();
            let tf = self.current_transform.post_translate(Vector2D::new(left_offs, -font.ascent()))
                .post_scale(font.scale_value() * self.screen_scaling, font.scale_value() * self.screen_scaling);
            font.outline(g, HintingOptions::None, g0.builder_mut())?;
            g0.partition(FillRule::Winding);
            g0.builder_mut().build_and_reset();
            let (st, ext) = tfconv_st_ext(tf);
            self.meshes.push((g0.into_mesh(), st, ext));
            left_offs += adv.x(); max_height = max_height.max(size.size.height);
>>>>>>> cf2ae6d4
        }
        return Ok(self);
    }
}
/*type V2F32 = euclid::Vector2D<f32>;
type P2F32 = euclid::Point2D<f32>;
/// Compute crosspoint: p0 + a * v0 = p1 + b * v1
/// 
/// Returns Some(a) if succeeded, otherwise None
fn crosspoint_value(p0: P2F32, p1: P2F32, v0: V2F32, v1: V2F32) -> Option<f32> {
    // Get Crosspoint! solve: p0 + a * v0 = p1 + b * v1 for (a, b)
    //
    // p0 - p1 = b * v1 - a * v0
    // (p0 - p1).x = b * v1.x - a * v0.x
    // (p0 - p1).y = b * v1.y - a * v0.y

    //    v1.y * (p0 - p1).x = b * v1.x * v1.y - a * v0.x * v1.y
    // -) v1.x * (p0 - p1).y = b * v1.y * v1.x - a * v1.x * v0.y
    // ------------------------------------------------------------
    //    v1.y * (p0 - p1).x - v1.x * (p0 - p1).y = -a * (v0.x * v1.y - v0.y * v1.x)
    //    cross(v1, p0 - p1) = a * cross(v0, v1)

    println!("compute crosspoint: {:?}+a*{:?}={:?}+b*{:?}", p0, v0, p1, v1);
    let cv = v0.cross(v1);
    if cv == 0.0 { None } else { Some(v1.cross(p0 - p1) / cv) }
}*/
/*pub struct StrokePathBuilder { width: f32, traces: Vec<PathEvent>, last: euclid::Point2D<f32> }
impl StrokePathBuilder {
    pub fn new(width: f32) -> Self {
        StrokePathBuilder { width, traces: Vec::new(), last: euclid::Point2D::new(0.0, 0.0) }
    }
}
impl FlatPathBuilder for StrokePathBuilder {
    type PathType = Vec<PathEvent>;

    fn move_to(&mut self, p: euclid::Point2D<f32>) { self.last = p; self.traces.push(PathEvent::MoveTo(p)); }
    fn line_to(&mut self, p: euclid::Point2D<f32>) { self.last = p; self.traces.push(PathEvent::LineTo(p)); }
    fn close(&mut self) { self.traces.push(PathEvent::Close); }
    fn build(self) -> Vec<PathEvent> { unimplemented!("use sink_widened"); }
    fn build_and_reset(&mut self) -> Vec<PathEvent> {
        unimplemented!("use sink_widened");
    }
    fn current_position(&self) -> euclid::Point2D<f32> { self.last }
}
impl PathBuilder for StrokePathBuilder {
    fn quadratic_bezier_to(&mut self, c: euclid::Point2D<f32>, to: euclid::Point2D<f32>) {
        self.last = to; self.traces.push(PathEvent::QuadraticTo(c, to));
    }
    fn cubic_bezier_to(&mut self, c1: euclid::Point2D<f32>, c2: euclid::Point2D<f32>, to: euclid::Point2D<f32>) {
        self.last = to; self.traces.push(PathEvent::CubicTo(c1, c2, to));
    }
    fn arc(&mut self, _center: Point2D<f32>, _rad: Vector2D<f32>, _sweeping_angle: Angle<f32>, _x_rot: Angle<f32>) {
        unimplemented!("unsuppoted arc instruction");
    }
}
fn pathevent_to_point(e: &PathEvent) -> euclid::Point2D<f32> {
    match e {
        &PathEvent::MoveTo(p) | &PathEvent::LineTo(p) |
        &PathEvent::QuadraticTo(_, p) | &PathEvent::CubicTo(_, _, p) => p,
        PathEvent::Close => panic!("The destination point cannot be taken from Close"),
        PathEvent::Arc(_, _, _, _) => panic!("Arc not supported")
    }
}
fn pathevent_to_point_mut(e: &mut PathEvent) -> &mut euclid::Point2D<f32> {
    match e {
        PathEvent::MoveTo(p) | PathEvent::LineTo(p) |
        PathEvent::QuadraticTo(_, p) | PathEvent::CubicTo(_, _, p) => p,
        PathEvent::Close => panic!("The destination point cannot be taken from Close"),
        PathEvent::Arc(_, _, _, _) => panic!("Arc not supported")
    }
}
impl StrokePathBuilder {
    pub fn sink_widened<B: PathBuilder + ?Sized>(self, target_builder: &mut B) {
        let (mut positive_events, mut negative_events) = (Vec::new(), Vec::new());
        
        let mut cur_point = euclid::Point2D::new(0.0, 0.0);
        println!("Processing Traces: {:?}", self.traces);
        for e in self.traces {
            println!("Processing: {:?}", e);
            match e {
                PathEvent::LineTo(p) => {
                    let dv = (cur_point - p).normalize();
                    let norm = euclid::Vector2D::new(-dv.y, dv.x);
                    let (p0_p, p0_n) = (cur_point + norm * self.width * 0.5, cur_point - norm * self.width * 0.5);
                    let (p1_p, p1_n) = (p + norm * self.width * 0.5, p - norm * self.width * 0.5);

                    if positive_events.is_empty() { positive_events.push(PathEvent::MoveTo(p0_p)); }
                    else {
                        if pathevent_to_point(positive_events.last().expect("No endpoints?")) != p0_p {
                            // curve connection - miter
                            let (last_ep_to, dv_pre);
                            // for shortening lifetime
                            match positive_events.last().expect("No endpoints?") {
                                &PathEvent::MoveTo(p) | &PathEvent::LineTo(p) => {
                                    let ref last_ep2 = positive_events[positive_events.len() - 2];
                                    dv_pre = (p - pathevent_to_point(last_ep2)).normalize();
                                    last_ep_to = p;
                                },
                                &PathEvent::QuadraticTo(c, p) | &PathEvent::CubicTo(_, c, p) => {
                                    dv_pre = (p - c).normalize();
                                    last_ep_to = p;
                                },
                                _ => unreachable!("unable to compute")
                            }
                            // memo: 計算できなかったら単純に直線でつなぐ(擬似bevel)
                            let a = crosspoint_value(p0_p, last_ep_to, dv, dv_pre)
                                .expect("Unable to compute the crosspoint");
                            let new_last_ep_to = p0_p + dv * a;
                            // tweak last endpoint destination
                            *pathevent_to_point_mut(positive_events.last_mut().expect("No endpoints?"))
                                = new_last_ep_to;
                        }
                    }
                    positive_events.push(PathEvent::LineTo(p1_p));

                    if negative_events.is_empty() { negative_events.push(PathEvent::MoveTo(p0_n)); }
                    else {
                        if pathevent_to_point(negative_events.last().expect("No endpoints?")) != p0_n {
                            // connect - miter
                            let (last_ep_to, dv_pre);
                            // for shortening lifetime
                            match negative_events.last().expect("No endpoints?") {
                                &PathEvent::MoveTo(p) | &PathEvent::LineTo(p) => {
                                    let ref last_ep2 = negative_events[negative_events.len() - 2];
                                    dv_pre = (p - pathevent_to_point(last_ep2)).normalize();
                                    last_ep_to = p;
                                },
                                &PathEvent::QuadraticTo(c, p) | &PathEvent::CubicTo(_, c, p) => {
                                    dv_pre = (p - c).normalize();
                                    last_ep_to = p;
                                },
                                _ => unreachable!("unable to compute")
                            }
                            // memo: 計算できなかったら単純に直線でつなぐ(擬似bevel)
                            let a = crosspoint_value(p0_n, last_ep_to, dv, dv_pre)
                                .expect("Unable to compute the crosspoint");
                            let new_last_ep_to = p0_n + dv * a;
                            // tweak last endpoint destination
                            *pathevent_to_point_mut(negative_events.last_mut().expect("No endpoints?"))
                                = new_last_ep_to;
                        }
                    }
                    negative_events.push(PathEvent::LineTo(p1_n));

                    cur_point = p;
                },
                PathEvent::QuadraticTo(c, p) => {
                    let (dv0, dv1) = ((cur_point - c).normalize(), (c - p).normalize());
                    let (norm0, norm1) = (euclid::Vector2D::new(-dv0.y, dv0.x), euclid::Vector2D::new(-dv1.y, dv1.x));
                    let (p0_p, p0_n) = (cur_point + norm0 * self.width * 0.5, cur_point - norm0 * self.width * 0.5);
                    let (p1_p, p1_n) = (p + norm1 * self.width * 0.5, p - norm1 * self.width * 0.5);

                    let ctrl_p = p0_p + dv0 * crosspoint_value(p0_p, p1_p, dv0, -dv1)
                        .expect("Unable to get crosspoint");
                    let ctrl_n = p0_n + dv0 * crosspoint_value(p0_n, p1_n, dv0, -dv1)
                        .expect("unable to get crosspoint");

                    if positive_events.is_empty() { positive_events.push(PathEvent::MoveTo(p0_p)); }
                    else {
                        if pathevent_to_point(positive_events.last().expect("No endpoints?")) != p0_p {
                            // curve connection - miter
                            let (last_ep_to, dv_pre);
                            // for shortening lifetime
                            match positive_events.last().expect("No endpoints?") {
                                &PathEvent::MoveTo(p) | &PathEvent::LineTo(p) => {
                                    let ref last_ep2 = positive_events[positive_events.len() - 2];
                                    dv_pre = (p - pathevent_to_point(last_ep2)).normalize();
                                    last_ep_to = p;
                                },
                                &PathEvent::QuadraticTo(c, p) | &PathEvent::CubicTo(_, c, p) => {
                                    dv_pre = (p - c).normalize();
                                    last_ep_to = p;
                                },
                                _ => unreachable!("unable to compute")
                            }
                            // memo: 計算できなかったら単純に直線でつなぐ(擬似bevel)
                            let new_last_ep_to = p0_p + dv0 * crosspoint_value(p0_p, last_ep_to, dv0, dv_pre)
                                .expect("Unable to compute the crosspoint");
                            // tweak last endpoint destination
                            *pathevent_to_point_mut(positive_events.last_mut().expect("No endpoints?"))
                                = new_last_ep_to;
                        }
                    }
                    positive_events.push(PathEvent::QuadraticTo(ctrl_p, p1_p));

                    if negative_events.is_empty() { negative_events.push(PathEvent::MoveTo(p0_n)); }
                    else {
                        if pathevent_to_point(negative_events.last().expect("No endpoints?")) != p0_n {
                            // connect - miter
                            let (last_ep_to, dv_pre);
                            // for shortening lifetime
                            match negative_events.last().expect("No endpoints?") {
                                &PathEvent::MoveTo(p) | &PathEvent::LineTo(p) => {
                                    let ref last_ep2 = negative_events[negative_events.len() - 2];
                                    dv_pre = (p - pathevent_to_point(last_ep2)).normalize();
                                    last_ep_to = p;
                                },
                                &PathEvent::QuadraticTo(c, p) | &PathEvent::CubicTo(_, c, p) => {
                                    dv_pre = (p - c).normalize();
                                    last_ep_to = p;
                                },
                                _ => unreachable!("unable to compute")
                            }
                            // memo: 計算できなかったら単純に直線でつなぐ(擬似bevel)
                            let new_last_ep_to = p0_n + dv0 * crosspoint_value(p0_n, last_ep_to, dv0, dv_pre)
                                .expect("Unable to compute the crosspoint");
                            // tweak last endpoint destination
                            *pathevent_to_point_mut(negative_events.last_mut().expect("No endpoints?"))
                                = new_last_ep_to;
                        }
                    }
                    negative_events.push(PathEvent::QuadraticTo(ctrl_n, p1_n));

                    cur_point = p;
                },
                PathEvent::CubicTo(c1, c2, p) => {
                    let (dv0, dv1) = ((cur_point - c1).normalize(), (c2 - p).normalize());
                    let (norm0, norm1) = (euclid::Vector2D::new(dv0.y, -dv0.x), euclid::Vector2D::new(dv1.y, -dv1.x));
                    let (p0_p, p0_n) = (cur_point + norm0 * self.width * 0.5, cur_point - norm0 * self.width * 0.5);
                    let (p1_p, p1_n) = (p + norm1 * self.width * 0.5, p - norm1 * self.width * 0.5);

                    // NOTE: S字カーブの時は伸縮が逆転する必要がある 多分この説明ではわからないので図があると嬉しいかも
                    let is_sform = (cur_point - c1).dot(p - c2) < 0.0;

                    let c1_p = p0_p - dv0 * ((cur_point - c1).length() + self.width * 0.5);
                    let c1_n = p0_n - dv0 * ((cur_point - c1).length() - self.width * 0.5);
                    let cv2_long = dv1 * ((c2 - p).length() + self.width * 0.5);
                    let cv2_short = dv1 * ((c2 - p).length() - self.width * 0.5);
                    let (c2_p, c2_n);
                    if is_sform {
                        c2_p = p1_p + cv2_short; c2_n = p1_n + cv2_long;
                    }
                    else {
                        c2_p = p1_p + cv2_long; c2_n = p1_n + cv2_short;
                    }

                    if positive_events.is_empty() { positive_events.push(PathEvent::MoveTo(p0_p)); }
                    else {
                        if pathevent_to_point(positive_events.last().expect("No endpoints?")) != p0_p {
                            // curve connection - miter
                            let (last_ep_to, dv_pre);
                            // for shortening lifetime
                            match positive_events.last().expect("No endpoints?") {
                                &PathEvent::MoveTo(p) | &PathEvent::LineTo(p) => {
                                    let ref last_ep2 = positive_events[positive_events.len() - 2];
                                    dv_pre = (p - pathevent_to_point(last_ep2)).normalize();
                                    last_ep_to = p;
                                },
                                &PathEvent::QuadraticTo(c, p) | &PathEvent::CubicTo(_, c, p) => {
                                    dv_pre = (p - c).normalize();
                                    last_ep_to = p;
                                },
                                _ => unreachable!("unable to compute")
                            }
                            // memo: 計算できなかったら単純に直線でつなぐ(擬似bevel)
                            let new_last_ep_to = p0_p + dv0 * crosspoint_value(p0_p, last_ep_to, dv0, dv_pre)
                                .expect("Unable to compute the crosspoint");
                            // tweak last endpoint destination
                            *pathevent_to_point_mut(positive_events.last_mut().expect("No endpoints?"))
                                = new_last_ep_to;
                        }
                    }
                    positive_events.push(PathEvent::CubicTo(c1_p, c2_p, p1_p));

                    if negative_events.is_empty() { negative_events.push(PathEvent::MoveTo(p0_n)); }
                    else {
                        if pathevent_to_point(negative_events.last().expect("No endpoints?")) != p0_n {
                            // connect - miter
                            let (last_ep_to, dv_pre);
                            // for shortening lifetime
                            match negative_events.last().expect("No endpoints?") {
                                &PathEvent::MoveTo(p) | &PathEvent::LineTo(p) => {
                                    let ref last_ep2 = negative_events[negative_events.len() - 2];
                                    dv_pre = (p - pathevent_to_point(last_ep2)).normalize();
                                    last_ep_to = p;
                                },
                                &PathEvent::QuadraticTo(c, p) | &PathEvent::CubicTo(_, c, p) => {
                                    dv_pre = (p - c).normalize();
                                    last_ep_to = p;
                                },
                                _ => unreachable!("unable to compute")
                            }
                            // memo: 計算できなかったら単純に直線でつなぐ(擬似bevel)
                            let new_last_ep_to = p0_n + dv0 * crosspoint_value(p0_n, last_ep_to, dv0, dv_pre)
                                .expect("Unable to compute the crosspoint");
                            // tweak last endpoint destination
                            *pathevent_to_point_mut(negative_events.last_mut().expect("No endpoints?"))
                                = new_last_ep_to;
                        }
                    }
                    negative_events.push(PathEvent::CubicTo(c1_n, c2_n, p1_n));

                    cur_point = p;
                },
                PathEvent::MoveTo(p) => {
                    if !positive_events.is_empty() {
                        // close existing stroke.
                        for p in positive_events.drain(..) { target_builder.path_event(p); }
                        target_builder.line_to(pathevent_to_point(negative_events.last().expect("No events?")));
                        // append negative events, in reverse order
                        let mut iter = negative_events.drain(..).rev();
                        let mut prev_ctrl = iter.next().expect("No events?");
                        for e in iter {
                            let to = pathevent_to_point(&e);
                            match std::mem::replace(&mut prev_ctrl, e) {
                                PathEvent::LineTo(_) => target_builder.line_to(to),
                                PathEvent::QuadraticTo(c, _) => target_builder.quadratic_bezier_to(c, to),
                                PathEvent::CubicTo(c1, c2, _) => target_builder.cubic_bezier_to(c2, c1, to),
                                PathEvent::MoveTo(_) => { break; }
                                _ => unreachable!()
                            }
                        }
                        target_builder.close();
                    }
                    cur_point = p;
                },
                PathEvent::Close => {
                    if !positive_events.is_empty() {
                        // close existing stroke.

                        // exterior(positive traces)
                        for p in positive_events.drain(..) { target_builder.path_event(p); }
                        target_builder.close();

                        // interior(negative traces)
                        for p in negative_events.drain(..) { target_builder.path_event(p); }
                        target_builder.close();
                    }
                },
                e => unreachable!("unsupported event: {:?}", e)
            }
        }

        println!("Left Traces: {:?} {:?}", positive_events, negative_events);
        if !positive_events.is_empty() {
            // close as unclosed curve.
            for p in positive_events { println!("PositiveEventEmission! {:?}", p); target_builder.path_event(p); }
            target_builder.line_to(pathevent_to_point(negative_events.last().expect("No events?")));
            // append negative events, in reverse order
            let mut iter = negative_events.into_iter().rev();
            let mut prev_ctrl = iter.next().expect("No events?");
            for e in iter {
                println!("NegativeEventIncoming! {:?} -> {:?}", prev_ctrl, e);
                let to = pathevent_to_point(&e);
                match std::mem::replace(&mut prev_ctrl, e) {
                    PathEvent::LineTo(_) => target_builder.line_to(to),
                    PathEvent::QuadraticTo(c, _) => target_builder.quadratic_bezier_to(c, to),
                    PathEvent::CubicTo(c1, c2, _) => target_builder.cubic_bezier_to(c2, c1, to),
                    PathEvent::MoveTo(_) => { break; }
                    _ => unreachable!()
                }
            }
            target_builder.close();
        }
    }
}*/
impl<'c> FigureContext<'c>
{
    pub fn end(mut self) -> &'c mut Context
    {
        self.partitioner.partition(self.fill_rule);
        self.partitioner.builder_mut().build_and_reset();
        let (st, ext) = tfconv_st_ext(self.ctx.current_transform);
        self.ctx.meshes.push((self.partitioner.into_mesh(), st, ext));

        return self.ctx;
    }
}
impl<'c> FlatPathBuilder for FigureContext<'c>
{
    type PathType = <Builder as FlatPathBuilder>::PathType;

    fn move_to(&mut self, p: Point2D<f32>) { self.partitioner.builder_mut().move_to(p * self.ctx.screen_scaling) }
    fn line_to(&mut self, to: Point2D<f32>) { self.partitioner.builder_mut().line_to(to * self.ctx.screen_scaling) }
    fn close(&mut self) { self.partitioner.builder_mut().close() }
    fn build(self) -> Self::PathType { unimplemented!("cannot operate build for FigureContext") }
    fn build_and_reset(&mut self) -> Self::PathType { self.partitioner.builder_mut().build_and_reset() }
    fn current_position(&self) -> Point2D<f32> { self.partitioner.builder().current_position() }
}
impl<'c> PathBuilder for FigureContext<'c>
{
    fn quadratic_bezier_to(&mut self, c: Point2D<f32>, to: Point2D<f32>)
    {
        self.partitioner.builder_mut().quadratic_bezier_to(c * self.ctx.screen_scaling, to * self.ctx.screen_scaling)
    }
    fn cubic_bezier_to(&mut self, c1: Point2D<f32>, c2: Point2D<f32>, to: Point2D<f32>)
    {
        self.partitioner.builder_mut()
            .cubic_bezier_to(c1 * self.ctx.screen_scaling, c2 * self.ctx.screen_scaling, to * self.ctx.screen_scaling)
    }
    fn arc(&mut self, center: Point2D<f32>, rad: Vector2D<f32>, sweeping_angle: Angle<f32>, x_rot: Angle<f32>)
    {
        self.partitioner.builder_mut()
            .arc(center * self.ctx.screen_scaling, rad * self.ctx.screen_scaling, sweeping_angle, x_rot)
    }
}

use lyon_path::geom::euclid::Point2D;


pub mod renderer_pivot {
    pub const LEFT_TOP:      [f32; 2] = [-1.0, -1.0];
    pub const MIDDLE_TOP:    [f32; 2] = [ 0.0, -1.0];
    pub const RIGHT_TOP:     [f32; 2] = [ 1.0, -1.0];
    pub const LEFT_MIDDLE:   [f32; 2] = [-1.0,  0.0];
    pub const MIDDLE_MIDDLE: [f32; 2] = [ 0.0,  0.0];
    pub const RIGHT_MIDDLE:  [f32; 2] = [ 1.0,  0.0];
    pub const LEFT_BOTTOM:   [f32; 2] = [-1.0,  1.0];
    pub const MIDDLE_BOTTOM: [f32; 2] = [ 0.0,  1.0];
    pub const RIGHT_BOTTOM:  [f32; 2] = [ 1.0,  1.0];
}<|MERGE_RESOLUTION|>--- conflicted
+++ resolved
@@ -84,7 +84,6 @@
 
     pub fn text(&mut self, font: &Font, text: &str) -> Result<&mut Self, GlyphLoadingError>
     {
-<<<<<<< HEAD
         let glyphs = text.chars().map(|c| font.glyph_id(c).unwrap_or_default());
         let (mut left_offs, mut max_height) = (0.0, 0.0f32);
         for g in glyphs
@@ -92,7 +91,8 @@
             println!("Rendering Glyph: {:?}", g);
             let (adv, size) = (font.advance_h(g)?, font.bounds(g)?);
             let mut g0 = Partitioner::new();
-            let tf = self.current_transform.post_translate(Vector2D::new(left_offs, -font.ascent()));
+            let tf = self.current_transform.post_translate(Vector2D::new(left_offs, -font.ascent()))
+                .post_scale(font.scale_value() * self.screen_scaling, font.scale_value() * self.screen_scaling);
             if font.outline(g, g0.builder_mut()).is_ok()
             {
                 g0.partition(FillRule::Winding);
@@ -102,22 +102,6 @@
             }
             left_offs += adv; max_height = max_height.max(size.size.height);
             info!("Advance: {}", adv);
-=======
-        let glyphs = text.chars().map(|c| font.glyph_id(c).unwrap_or(0));
-        let (mut left_offs, mut max_height) = (0.0, 0.0f32);
-        for g in glyphs
-        {
-            let (adv, size) = (font.advance(g)?, font.bounds(g)?);
-            let mut g0 = Partitioner::new();
-            let tf = self.current_transform.post_translate(Vector2D::new(left_offs, -font.ascent()))
-                .post_scale(font.scale_value() * self.screen_scaling, font.scale_value() * self.screen_scaling);
-            font.outline(g, HintingOptions::None, g0.builder_mut())?;
-            g0.partition(FillRule::Winding);
-            g0.builder_mut().build_and_reset();
-            let (st, ext) = tfconv_st_ext(tf);
-            self.meshes.push((g0.into_mesh(), st, ext));
-            left_offs += adv.x(); max_height = max_height.max(size.size.height);
->>>>>>> cf2ae6d4
         }
         return Ok(self);
     }
