--- conflicted
+++ resolved
@@ -1,225 +1,216 @@
-//! DeviceMemory Helper
-
-use bedrock as br;
-use br::{Device, PhysicalDevice};
-
-use crate::{
-    mthelper::{DynamicMut, SharedRef},
-    DeviceObject,
-};
-
-pub struct MemoryBadget<'g, Buffer: br::Buffer, Image: br::Image> {
-    g: &'g crate::Graphics,
-    entries: Vec<(MemoryBadgetEntry<Buffer, Image>, u64)>,
-    total_size: u64,
-    memory_type_bitmask: u32,
-    last_resource_tiling: Option<ResourceTiling>,
-}
-pub enum MemoryBadgetEntry<Buffer: br::Buffer, Image: br::Image> {
-    Buffer(Buffer),
-    Image(Image),
-}
-pub enum MemoryBoundResource<Buffer: br::Buffer, Image: br::Image, DeviceMemory: br::DeviceMemory> {
-    Buffer(super::Buffer<Buffer, DeviceMemory>),
-    Image(super::Image<Image, DeviceMemory>),
-}
-impl<Buffer: br::Buffer, Image: br::Image> MemoryBadgetEntry<Buffer, Image> {
-    #[inline]
-    const fn tiling(&self) -> ResourceTiling {
-        match self {
-            Self::Buffer(_) => ResourceTiling::Linear,
-            // Note: Peridotが扱うImageは全てNonLinearTiling
-            Self::Image(_) => ResourceTiling::NonLinear,
-        }
-    }
-
-    #[inline]
-    fn requirements(&self) -> br::vk::VkMemoryRequirements
-    where
-        Buffer: br::MemoryBound,
-        Image: br::MemoryBound,
-    {
-        match self {
-            Self::Buffer(b) => b.requirements(),
-            Self::Image(r) => r.requirements(),
-        }
-    }
-}
-impl<Buffer: br::Buffer, Image: br::Image, DeviceMemory: br::DeviceMemory>
-    MemoryBoundResource<Buffer, Image, DeviceMemory>
-{
-    #[inline]
-    pub fn unwrap_buffer(self) -> super::Buffer<Buffer, DeviceMemory> {
-        match self {
-            MemoryBoundResource::Buffer(b) => b,
-            _ => panic!("Not a buffer"),
-        }
-    }
-
-    #[inline]
-    pub fn unwrap_image(self) -> super::Image<Image, DeviceMemory> {
-        match self {
-            MemoryBoundResource::Image(b) => b,
-            _ => panic!("Not an image"),
-        }
-    }
-}
-impl<'g, Buffer, Image> MemoryBadget<'g, Buffer, Image>
-where
-    Buffer: br::Buffer<ConcreteDevice = DeviceObject> + br::MemoryBound,
-    Image: br::Image<ConcreteDevice = DeviceObject> + br::MemoryBound,
-{
-    pub const fn new(g: &'g crate::Graphics) -> Self {
-        Self {
-            g,
-            entries: Vec::new(),
-            total_size: 0,
-            memory_type_bitmask: 0,
-            last_resource_tiling: None,
-        }
-    }
-<<<<<<< HEAD
-    pub fn with_entries(
-        g: &'g crate::Graphics,
-        entries: Vec<MemoryBadgetEntry>,
-    ) -> (Self, Vec<u64>) {
-        let mut this = Self::new(g);
-        let mut offsets = Vec::with_capacity(entries.len());
-        this.entries.reserve(entries.len());
-        for e in entries {
-            offsets.push(this.add(e));
-        }
-
-        (this, offsets)
-    }
-
-    pub fn add<V: Into<MemoryBadgetEntry> + br::MemoryBound>(&mut self, v: V) -> u64 {
-=======
-
-    pub fn add(&mut self, v: MemoryBadgetEntry<Buffer, Image>) -> u64
-    where
-        Buffer: br::MemoryBound,
-        Image: br::MemoryBound,
-    {
->>>>>>> 79a009c0
-        let req = v.requirements();
-        let new_offset = super::align2!(self.total_size, req.alignment);
-        let align_required = self
-            .last_resource_tiling
-            .map_or(false, |t| t.is_additional_alignment_required(v.tiling()));
-        let new_offset = if align_required {
-            super::align2!(
-                new_offset,
-                self.g.adapter.properties().limits.bufferImageGranularity
-            )
-        } else {
-            new_offset
-        };
-        self.last_resource_tiling = Some(v.tiling());
-        self.entries.push((v, new_offset));
-        self.total_size = new_offset + req.size;
-        self.memory_type_bitmask |= req.memoryTypeBits;
-        return new_offset;
-    }
-
-    pub fn alloc(
-        self,
-    ) -> br::Result<Vec<MemoryBoundResource<Buffer, Image, br::DeviceMemoryObject<DeviceObject>>>>
-    {
-        let mt = self
-            .g
-            .memory_type_manager
-            .device_local_index(self.memory_type_bitmask)
-            .expect("No device-local memory")
-            .index();
-        log::info!(target: "peridot", "Allocating Device Memory: {} bytes in 0x{:x}(?0x{:x})",
-            self.total_size, mt, self.memory_type_bitmask);
-        let mem = SharedRef::new(DynamicMut::new(
-            self.g
-                .device
-                .clone()
-                .allocate_memory(self.total_size as _, mt)?,
-        ));
-
-        self.entries
-            .into_iter()
-            .map(|(x, o)| match x {
-                MemoryBadgetEntry::Buffer(b) => {
-                    super::Buffer::bound(b, &mem, o as _).map(MemoryBoundResource::Buffer)
-                }
-                MemoryBadgetEntry::Image(b) => {
-                    super::Image::bound(b, &mem, o as _).map(MemoryBoundResource::Image)
-                }
-            })
-            .collect()
-    }
-
-    pub fn alloc_upload(
-        self,
-    ) -> br::Result<Vec<MemoryBoundResource<Buffer, Image, br::DeviceMemoryObject<DeviceObject>>>>
-    {
-        let mt = self
-            .g
-            .memory_type_manager
-            .host_visible_index(
-                self.memory_type_bitmask,
-                br::MemoryPropertyFlags::HOST_COHERENT,
-            )
-            .expect("No host-visible memory");
-        if !mt.is_host_coherent() {
-            log::warn!("ENGINE TODO: non-coherent memory requires expicit flushing operations");
-        }
-        log::info!(target: "peridot", "Allocating Uploading Memory: {} bytes in 0x{:x}(?0x{:x})",
-            self.total_size, mt.index(), self.memory_type_bitmask);
-        let mem = SharedRef::new(DynamicMut::new(
-            self.g
-                .device
-                .clone()
-                .allocate_memory(self.total_size as _, mt.index())?,
-        ));
-
-        self.entries
-            .into_iter()
-            .map(|(x, o)| match x {
-                MemoryBadgetEntry::Buffer(b) => {
-                    super::Buffer::bound(b, &mem, o as _).map(MemoryBoundResource::Buffer)
-                }
-                MemoryBadgetEntry::Image(b) => {
-                    super::Image::bound(b, &mem, o as _).map(MemoryBoundResource::Image)
-                }
-            })
-            .collect()
-    }
-}
-
-#[repr(transparent)]
-pub struct AutocloseMappedMemoryRange<'m, DeviceMemory: br::DeviceMemory + ?Sized + 'm>(
-    pub(super) Option<br::MappedMemoryRange<'m, DeviceMemory>>,
-);
-impl<'m, DeviceMemory: br::DeviceMemory + ?Sized + 'm> std::ops::Deref
-    for AutocloseMappedMemoryRange<'m, DeviceMemory>
-{
-    type Target = br::MappedMemoryRange<'m, DeviceMemory>;
-
-    fn deref(&self) -> &Self::Target {
-        self.0.as_ref().expect("object has been dropped")
-    }
-}
-impl<'m, DeviceMemory: br::DeviceMemory + ?Sized + 'm> Drop
-    for AutocloseMappedMemoryRange<'m, DeviceMemory>
-{
-    fn drop(&mut self) {
-        self.0.take().expect("object has been dropped").end();
-    }
-}
-
-#[derive(Clone, Copy, PartialEq, Eq)]
-enum ResourceTiling {
-    Linear,
-    NonLinear,
-}
-impl ResourceTiling {
-    fn is_additional_alignment_required(self, other: Self) -> bool {
-        self != other
-    }
-}
+//! DeviceMemory Helper
+
+use bedrock as br;
+use br::{Device, PhysicalDevice};
+
+use crate::{
+    mthelper::{DynamicMut, SharedRef},
+    DeviceObject,
+};
+
+pub struct MemoryBadget<'g, Buffer: br::Buffer, Image: br::Image> {
+    g: &'g crate::Graphics,
+    entries: Vec<(MemoryBadgetEntry<Buffer, Image>, u64)>,
+    total_size: u64,
+    memory_type_bitmask: u32,
+    last_resource_tiling: Option<ResourceTiling>,
+}
+pub enum MemoryBadgetEntry<Buffer: br::Buffer, Image: br::Image> {
+    Buffer(Buffer),
+    Image(Image),
+}
+pub enum MemoryBoundResource<Buffer: br::Buffer, Image: br::Image, DeviceMemory: br::DeviceMemory> {
+    Buffer(super::Buffer<Buffer, DeviceMemory>),
+    Image(super::Image<Image, DeviceMemory>),
+}
+impl<Buffer: br::Buffer, Image: br::Image> MemoryBadgetEntry<Buffer, Image> {
+    #[inline]
+    const fn tiling(&self) -> ResourceTiling {
+        match self {
+            Self::Buffer(_) => ResourceTiling::Linear,
+            // Note: Peridotが扱うImageは全てNonLinearTiling
+            Self::Image(_) => ResourceTiling::NonLinear,
+        }
+    }
+
+    #[inline]
+    fn requirements(&self) -> br::vk::VkMemoryRequirements
+    where
+        Buffer: br::MemoryBound,
+        Image: br::MemoryBound,
+    {
+        match self {
+            Self::Buffer(b) => b.requirements(),
+            Self::Image(r) => r.requirements(),
+        }
+    }
+}
+impl<Buffer: br::Buffer, Image: br::Image, DeviceMemory: br::DeviceMemory>
+    MemoryBoundResource<Buffer, Image, DeviceMemory>
+{
+    #[inline]
+    pub fn unwrap_buffer(self) -> super::Buffer<Buffer, DeviceMemory> {
+        match self {
+            MemoryBoundResource::Buffer(b) => b,
+            _ => panic!("Not a buffer"),
+        }
+    }
+
+    #[inline]
+    pub fn unwrap_image(self) -> super::Image<Image, DeviceMemory> {
+        match self {
+            MemoryBoundResource::Image(b) => b,
+            _ => panic!("Not an image"),
+        }
+    }
+}
+impl<'g, Buffer, Image> MemoryBadget<'g, Buffer, Image>
+where
+    Buffer: br::Buffer<ConcreteDevice = DeviceObject> + br::MemoryBound,
+    Image: br::Image<ConcreteDevice = DeviceObject> + br::MemoryBound,
+{
+    pub const fn new(g: &'g crate::Graphics) -> Self {
+        Self {
+            g,
+            entries: Vec::new(),
+            total_size: 0,
+            memory_type_bitmask: 0,
+            last_resource_tiling: None,
+        }
+    }
+    pub fn with_entries(
+        g: &'g crate::Graphics,
+        entries: Vec<MemoryBadgetEntry<Buffer, Image>>,
+    ) -> (Self, Vec<u64>) {
+        let mut this = Self::new(g);
+        let mut offsets = Vec::with_capacity(entries.len());
+        this.entries.reserve(entries.len());
+        for e in entries {
+            offsets.push(this.add(e));
+        }
+
+        (this, offsets)
+    }
+
+    pub fn add(&mut self, v: MemoryBadgetEntry<Buffer, Image>) -> u64 {
+        let req = v.requirements();
+        let new_offset = super::align2!(self.total_size, req.alignment);
+        let align_required = self
+            .last_resource_tiling
+            .map_or(false, |t| t.is_additional_alignment_required(v.tiling()));
+        let new_offset = if align_required {
+            super::align2!(
+                new_offset,
+                self.g.adapter.properties().limits.bufferImageGranularity
+            )
+        } else {
+            new_offset
+        };
+        self.last_resource_tiling = Some(v.tiling());
+        self.entries.push((v, new_offset));
+        self.total_size = new_offset + req.size;
+        self.memory_type_bitmask |= req.memoryTypeBits;
+        return new_offset;
+    }
+
+    pub fn alloc(
+        self,
+    ) -> br::Result<Vec<MemoryBoundResource<Buffer, Image, br::DeviceMemoryObject<DeviceObject>>>>
+    {
+        let mt = self
+            .g
+            .memory_type_manager
+            .device_local_index(self.memory_type_bitmask)
+            .expect("No device-local memory")
+            .index();
+        log::info!(target: "peridot", "Allocating Device Memory: {} bytes in 0x{:x}(?0x{:x})",
+            self.total_size, mt, self.memory_type_bitmask);
+        let mem = SharedRef::new(DynamicMut::new(
+            self.g
+                .device
+                .clone()
+                .allocate_memory(self.total_size as _, mt)?,
+        ));
+
+        self.entries
+            .into_iter()
+            .map(|(x, o)| match x {
+                MemoryBadgetEntry::Buffer(b) => {
+                    super::Buffer::bound(b, &mem, o as _).map(MemoryBoundResource::Buffer)
+                }
+                MemoryBadgetEntry::Image(b) => {
+                    super::Image::bound(b, &mem, o as _).map(MemoryBoundResource::Image)
+                }
+            })
+            .collect()
+    }
+
+    pub fn alloc_upload(
+        self,
+    ) -> br::Result<Vec<MemoryBoundResource<Buffer, Image, br::DeviceMemoryObject<DeviceObject>>>>
+    {
+        let mt = self
+            .g
+            .memory_type_manager
+            .host_visible_index(
+                self.memory_type_bitmask,
+                br::MemoryPropertyFlags::HOST_COHERENT,
+            )
+            .expect("No host-visible memory");
+        if !mt.is_host_coherent() {
+            log::warn!("ENGINE TODO: non-coherent memory requires expicit flushing operations");
+        }
+        log::info!(target: "peridot", "Allocating Uploading Memory: {} bytes in 0x{:x}(?0x{:x})",
+            self.total_size, mt.index(), self.memory_type_bitmask);
+        let mem = SharedRef::new(DynamicMut::new(
+            self.g
+                .device
+                .clone()
+                .allocate_memory(self.total_size as _, mt.index())?,
+        ));
+
+        self.entries
+            .into_iter()
+            .map(|(x, o)| match x {
+                MemoryBadgetEntry::Buffer(b) => {
+                    super::Buffer::bound(b, &mem, o as _).map(MemoryBoundResource::Buffer)
+                }
+                MemoryBadgetEntry::Image(b) => {
+                    super::Image::bound(b, &mem, o as _).map(MemoryBoundResource::Image)
+                }
+            })
+            .collect()
+    }
+}
+
+#[repr(transparent)]
+pub struct AutocloseMappedMemoryRange<'m, DeviceMemory: br::DeviceMemory + ?Sized + 'm>(
+    pub(super) Option<br::MappedMemoryRange<'m, DeviceMemory>>,
+);
+impl<'m, DeviceMemory: br::DeviceMemory + ?Sized + 'm> std::ops::Deref
+    for AutocloseMappedMemoryRange<'m, DeviceMemory>
+{
+    type Target = br::MappedMemoryRange<'m, DeviceMemory>;
+
+    fn deref(&self) -> &Self::Target {
+        self.0.as_ref().expect("object has been dropped")
+    }
+}
+impl<'m, DeviceMemory: br::DeviceMemory + ?Sized + 'm> Drop
+    for AutocloseMappedMemoryRange<'m, DeviceMemory>
+{
+    fn drop(&mut self) {
+        self.0.take().expect("object has been dropped").end();
+    }
+}
+
+#[derive(Clone, Copy, PartialEq, Eq)]
+enum ResourceTiling {
+    Linear,
+    NonLinear,
+}
+impl ResourceTiling {
+    fn is_additional_alignment_required(self, other: Self) -> bool {
+        self != other
+    }
+}