use std::collections::HashMap;

use crate::mthelper::{DynamicMut, DynamicMutabilityProvider};

#[derive(Clone, Copy, Hash, PartialEq, Eq)]
/// Digital(Buttons) Input
pub enum NativeButtonInput {
    /// Keyboard Character(Case insensitive, cradles must pass with uppercase characters)
    Character(char),
    UpArrow,
    DownArrow,
    LeftArrow,
    RightArrow,
    Esc,
    Enter,
    Backspace,
    Space,
    LeftShift,
    RightShift,
    LeftControl,
    RightControl,
    LeftMeta,
    RightMeta,
    LeftAlt,
    RightAlt,
    CapsLock,
    Kana,
    Alphabet,
    ZenkakuHankaku,
    FunctionKey(u8),
    /// DUALSHOCK equivalent is ○
    ButtonA,
    /// DUALSHOCK equivalent is ×
    ButtonB,
    ButtonC,
    ButtonD,
    /// DUALSHOCK equivalent is △
    ButtonX,
    /// DUALSHOCK equivalent is □
    ButtonY,
    ButtonStart,
    ButtonSelect,
    ButtonMeta,
    /// DUALSHOCK equivalent is L1(L2 will be simulated as NativeAnalogInput::LeftTrigger(1.0))
    ButtonL,
    /// DUALSHOCK equivalent is R1(R2 will be simulated as NativeAnalogInput::RightTrigger(1.0))
    ButtonR,
    /// Stick Index
    Stick(u32),
    /// Mouse Button(0 = Left, 1 = Right, 2 = Center, 3.. = Other)
    Mouse(u32),
    /// Touch with ID
    Touch(u32),
    POVLeft,
    POVRight,
    POVUp,
    POVDown,
}
#[derive(Clone, Copy, Hash, PartialEq, Eq)]
/// Analog(Motions) Input
pub enum NativeAnalogInput {
    MouseX,
    MouseY,
    ScrollWheel,
    /// MacBook specific: Magnification gesture
    Magnify,
    /// Stick Index(0 = Left, 1 = Right, 2.. = Other)
    StickX(u32),
    /// Stick Index(0 = Left, 1 = Right, 2.. = Other)
    StickY(u32),
    /// Stick Index(0 = Left, 1 = Right, 2.. = Other)
    StickZ(u32),
    /// Xbox controller specific
    LeftTrigger,
    /// Xbox controller specific
    RightTrigger,
    /// Touch x position Move with ID
    TouchMoveX(u32),
    /// Touch y position Move with ID
    TouchMoveY(u32),
}

pub trait MappableNativeInputType {
    type ID;

    fn map_to(&self, p: &mut InputProcess, id: Self::ID);
}
impl MappableNativeInputType for NativeButtonInput {
    type ID = u16;

    fn map_to(&self, p: &mut InputProcess, id: u16) {
        p.input_map.buttonmap.insert(*self, id);
        p.input_map.max_button_id = p.input_map.max_button_id.max(id);
        if p.collected.button_pressing.len() != p.input_map.max_button_id as usize + 1 {
            p.collected
                .button_pressing
                .resize(p.input_map.max_button_id as usize + 1, false);
        }
    }
}
impl MappableNativeInputType for NativeAnalogInput {
    type ID = u8;

    fn map_to(&self, p: &mut InputProcess, id: u8) {
        p.input_map.analogmap.insert(*self, id);
        p.input_map.max_analog_id = p.input_map.max_analog_id.max(id);
        if p.collected.analog_values.len() != p.input_map.max_analog_id as usize + 1 {
            p.collected
                .analog_values
                .resize(p.input_map.max_analog_id as usize + 1, 0.0);
        }
    }
}

/// Represents key input pair as emulated as axis input
pub struct AxisKey {
    pub positive_key: NativeButtonInput,
    pub negative_key: NativeButtonInput,
}
impl MappableNativeInputType for AxisKey {
    type ID = <NativeAnalogInput as MappableNativeInputType>::ID;

    fn map_to(&self, p: &mut InputProcess, id: Self::ID) {
        p.input_map.ax_pos_buttonmap.insert(self.positive_key, id);
        p.input_map.ax_neg_buttonmap.insert(self.negative_key, id);
        p.input_map.max_analog_id = p.input_map.max_analog_id.max(id);
        if p.collected.analog_values.len() != p.input_map.max_analog_id as usize + 1 {
            p.collected
                .ax_button_pressing
                .resize(p.input_map.max_analog_id as usize + 1, (false, false));
            p.collected
                .analog_values
                .resize(p.input_map.max_analog_id as usize + 1, 0.0);
        }
    }
}

type InputMap<T> = HashMap<T, <T as MappableNativeInputType>::ID>;

pub trait NativeInput {
    fn get_pointer_position(&self, index: u32) -> Option<(f32, f32)>;

    #[allow(unused_variables)]
    fn pull(&mut self, p: NativeEventReceiver) {}
}

struct InputMaps {
    buttonmap: InputMap<NativeButtonInput>,
    analogmap: InputMap<NativeAnalogInput>,
    ax_pos_buttonmap:
        HashMap<NativeButtonInput, <NativeAnalogInput as MappableNativeInputType>::ID>,
    ax_neg_buttonmap:
        HashMap<NativeButtonInput, <NativeAnalogInput as MappableNativeInputType>::ID>,
    max_button_id: <NativeButtonInput as MappableNativeInputType>::ID,
    max_analog_id: <NativeAnalogInput as MappableNativeInputType>::ID,
}

<<<<<<< HEAD
=======
#[cfg(not(feature = "mt"))]
type BoxedNativeInputRef = Box<dyn NativeInput>;
#[cfg(feature = "mt")]
type BoxedNativeInputRef = Box<dyn NativeInput + Send + Sync>;

const MAX_MOUSE_BUTTONS: usize = 5;
>>>>>>> 02da4802
struct AsyncCollectedData {
    button_pressing: Vec<bool>,
    ax_button_pressing: Vec<(bool, bool)>,
    analog_values: Vec<f32>,
}

pub struct NativeEventReceiver<'s> {
    collect: &'s mut AsyncCollectedData,
    input_map: &'s InputMaps,
}
impl NativeEventReceiver<'_> {
    /// Cradle to Engine: Native Event Handler
    pub fn dispatch_button_event(&mut self, msg: NativeButtonInput, is_press: bool) {
        if let Some(&target_button_id) = self.input_map.buttonmap.get(&msg) {
            self.collect.button_pressing[target_button_id as usize] = is_press;
        }
        if let Some(&target_ax_button_id) = self.input_map.ax_pos_buttonmap.get(&msg) {
            self.collect.ax_button_pressing[target_ax_button_id as usize].0 = is_press;
        }
        if let Some(&target_ax_button_id) = self.input_map.ax_neg_buttonmap.get(&msg) {
            self.collect.ax_button_pressing[target_ax_button_id as usize].1 = is_press;
        }
    }
    /// Cradle to Engine: Native Event Handler
    pub fn dispatch_analog_event(&mut self, ty: NativeAnalogInput, value: f32, is_absolute: bool) {
        if let Some(&target_analog_id) = self.input_map.analogmap.get(&ty) {
            if is_absolute {
                self.collect.analog_values[target_analog_id as usize] = value;
            } else {
                self.collect.analog_values[target_analog_id as usize] += value;
            }
        }
    }
}

#[derive(Debug)]
struct FrameData {
    button_press_time: Vec<std::time::Duration>,
    analog_values_abs: Vec<f32>,
}
pub struct InputProcess {
<<<<<<< HEAD
    nativelink: Option<Box<dyn NativeInput>>,
    collected: AsyncCollectedData,
    frame: FrameData,
    input_map: InputMaps,
=======
    nativelink: Option<BoxedNativeInputRef>,
    collected: DynamicMut<AsyncCollectedData>,
    frame: DynamicMut<FrameData>,
    buttonmap: InputMap<NativeButtonInput>,
    analogmap: InputMap<NativeAnalogInput>,
    ax_pos_buttonmap:
        HashMap<NativeButtonInput, <NativeAnalogInput as MappableNativeInputType>::ID>,
    ax_neg_buttonmap:
        HashMap<NativeButtonInput, <NativeAnalogInput as MappableNativeInputType>::ID>,
    max_button_id: <NativeButtonInput as MappableNativeInputType>::ID,
    max_analog_id: <NativeAnalogInput as MappableNativeInputType>::ID,
>>>>>>> 02da4802
}
impl InputProcess {
    pub fn new() -> Self {
        let cd = AsyncCollectedData {
            button_pressing: Vec::new(),
            ax_button_pressing: Vec::new(),
            analog_values: Vec::new(),
        };
        let fd = FrameData {
            button_press_time: Vec::new(),
            analog_values_abs: Vec::new(),
        };

        return InputProcess {
            nativelink: None,
            collected: cd,
            frame: fd,
            input_map: InputMaps {
                buttonmap: HashMap::new(),
                analogmap: HashMap::new(),
                ax_pos_buttonmap: HashMap::new(),
                ax_neg_buttonmap: HashMap::new(),
                max_button_id: 0,
                max_analog_id: 0,
            },
        };
    }
    pub fn set_nativelink(&mut self, n: BoxedNativeInputRef) {
        self.nativelink = Some(n);
    }

    /// Cradle to Engine: Native Event Handler
    pub fn dispatch_button_event(&mut self, msg: NativeButtonInput, is_press: bool) {
        NativeEventReceiver {
            collect: &mut self.collected,
            input_map: &self.input_map,
        }
        .dispatch_button_event(msg, is_press);
    }
    /// Cradle to Engine: Native Event Handler
    pub fn dispatch_analog_event(&mut self, ty: NativeAnalogInput, value: f32, is_absolute: bool) {
        NativeEventReceiver {
            collect: &mut self.collected,
            input_map: &self.input_map,
        }
        .dispatch_analog_event(ty, value, is_absolute);
    }

    pub fn prepare_for_frame(&mut self, delta_time: std::time::Duration) {
        if let Some(ref mut p) = self.nativelink {
            p.pull(NativeEventReceiver {
                collect: &mut self.collected,
                input_map: &self.input_map,
            });
        }

        // Adjust slot size
        if self.collected.button_pressing.len() != self.frame.button_press_time.len() {
            self.frame.button_press_time.resize(
                self.collected.button_pressing.len(),
                std::time::Duration::default(),
            );
        }
        if self.collected.analog_values.len() != self.frame.analog_values_abs.len() {
            self.frame
                .analog_values_abs
                .resize(self.collected.analog_values.len(), 0.0);
        }

        for (n, &f) in self.collected.button_pressing.iter().enumerate() {
            if f {
                self.frame.button_press_time[n] += delta_time;
            } else {
                self.frame.button_press_time[n] = std::time::Duration::default();
            }
        }
        for (n, (&a, f)) in self
            .collected
            .analog_values
            .iter()
            .zip(self.collected.ax_button_pressing.iter_mut())
            .enumerate()
        {
            let (pos, neg) = *f;
            self.frame.analog_values_abs[n] =
                a + (if pos { 1.0 } else { 0.0 }) + (if neg { -1.0 } else { 0.0 });
        }
        // ax_button_pressingがない分
        if self.collected.analog_values.len() > self.collected.ax_button_pressing.len() {
            for (n, &a) in self
                .collected
                .analog_values
                .iter()
                .enumerate()
                .skip(self.collected.ax_button_pressing.len())
            {
                self.frame.analog_values_abs[n] = a;
            }
        }
        // analog_valuesがない分
        if self.collected.ax_button_pressing.len() > self.collected.analog_values.len() {
            for (n, &(pos, neg)) in self
                .collected
                .ax_button_pressing
                .iter()
                .enumerate()
                .skip(self.collected.analog_values.len())
            {
                self.frame.analog_values_abs[n] =
                    (if pos { 1.0 } else { 0.0 }) + (if neg { -1.0 } else { 0.0 });
            }
        }
    }

    /// Map native input event with id
    pub fn map<T: MappableNativeInputType>(&mut self, from: T, id: T::ID) {
        from.map_to(self, id)
    }
    /// Get button pressing time by id
    pub fn button_pressing_time(&self, id: u16) -> std::time::Duration {
        self.frame
            .button_press_time
            .get(id as usize)
            .copied()
            .unwrap_or_default()
    }
    /// Get Analog input absolute value by id
    pub fn analog_value_abs(&self, id: u8) -> f32 {
        self.frame
            .analog_values_abs
            .get(id as usize)
            .copied()
            .unwrap_or(0.0)
    }

    /// Gets plane interacting position. pointer_id=0 means Generic Mouse Input
    pub fn get_plane_position(&self, pointer_id: u32) -> Option<(f32, f32)> {
        self.nativelink.as_ref()?.get_pointer_position(pointer_id)
    }
}
<|MERGE_RESOLUTION|>--- conflicted
+++ resolved
@@ -1,365 +1,345 @@
-use std::collections::HashMap;
-
-use crate::mthelper::{DynamicMut, DynamicMutabilityProvider};
-
-#[derive(Clone, Copy, Hash, PartialEq, Eq)]
-/// Digital(Buttons) Input
-pub enum NativeButtonInput {
-    /// Keyboard Character(Case insensitive, cradles must pass with uppercase characters)
-    Character(char),
-    UpArrow,
-    DownArrow,
-    LeftArrow,
-    RightArrow,
-    Esc,
-    Enter,
-    Backspace,
-    Space,
-    LeftShift,
-    RightShift,
-    LeftControl,
-    RightControl,
-    LeftMeta,
-    RightMeta,
-    LeftAlt,
-    RightAlt,
-    CapsLock,
-    Kana,
-    Alphabet,
-    ZenkakuHankaku,
-    FunctionKey(u8),
-    /// DUALSHOCK equivalent is ○
-    ButtonA,
-    /// DUALSHOCK equivalent is ×
-    ButtonB,
-    ButtonC,
-    ButtonD,
-    /// DUALSHOCK equivalent is △
-    ButtonX,
-    /// DUALSHOCK equivalent is □
-    ButtonY,
-    ButtonStart,
-    ButtonSelect,
-    ButtonMeta,
-    /// DUALSHOCK equivalent is L1(L2 will be simulated as NativeAnalogInput::LeftTrigger(1.0))
-    ButtonL,
-    /// DUALSHOCK equivalent is R1(R2 will be simulated as NativeAnalogInput::RightTrigger(1.0))
-    ButtonR,
-    /// Stick Index
-    Stick(u32),
-    /// Mouse Button(0 = Left, 1 = Right, 2 = Center, 3.. = Other)
-    Mouse(u32),
-    /// Touch with ID
-    Touch(u32),
-    POVLeft,
-    POVRight,
-    POVUp,
-    POVDown,
-}
-#[derive(Clone, Copy, Hash, PartialEq, Eq)]
-/// Analog(Motions) Input
-pub enum NativeAnalogInput {
-    MouseX,
-    MouseY,
-    ScrollWheel,
-    /// MacBook specific: Magnification gesture
-    Magnify,
-    /// Stick Index(0 = Left, 1 = Right, 2.. = Other)
-    StickX(u32),
-    /// Stick Index(0 = Left, 1 = Right, 2.. = Other)
-    StickY(u32),
-    /// Stick Index(0 = Left, 1 = Right, 2.. = Other)
-    StickZ(u32),
-    /// Xbox controller specific
-    LeftTrigger,
-    /// Xbox controller specific
-    RightTrigger,
-    /// Touch x position Move with ID
-    TouchMoveX(u32),
-    /// Touch y position Move with ID
-    TouchMoveY(u32),
-}
-
-pub trait MappableNativeInputType {
-    type ID;
-
-    fn map_to(&self, p: &mut InputProcess, id: Self::ID);
-}
-impl MappableNativeInputType for NativeButtonInput {
-    type ID = u16;
-
-    fn map_to(&self, p: &mut InputProcess, id: u16) {
-        p.input_map.buttonmap.insert(*self, id);
-        p.input_map.max_button_id = p.input_map.max_button_id.max(id);
-        if p.collected.button_pressing.len() != p.input_map.max_button_id as usize + 1 {
-            p.collected
-                .button_pressing
-                .resize(p.input_map.max_button_id as usize + 1, false);
-        }
-    }
-}
-impl MappableNativeInputType for NativeAnalogInput {
-    type ID = u8;
-
-    fn map_to(&self, p: &mut InputProcess, id: u8) {
-        p.input_map.analogmap.insert(*self, id);
-        p.input_map.max_analog_id = p.input_map.max_analog_id.max(id);
-        if p.collected.analog_values.len() != p.input_map.max_analog_id as usize + 1 {
-            p.collected
-                .analog_values
-                .resize(p.input_map.max_analog_id as usize + 1, 0.0);
-        }
-    }
-}
-
-/// Represents key input pair as emulated as axis input
-pub struct AxisKey {
-    pub positive_key: NativeButtonInput,
-    pub negative_key: NativeButtonInput,
-}
-impl MappableNativeInputType for AxisKey {
-    type ID = <NativeAnalogInput as MappableNativeInputType>::ID;
-
-    fn map_to(&self, p: &mut InputProcess, id: Self::ID) {
-        p.input_map.ax_pos_buttonmap.insert(self.positive_key, id);
-        p.input_map.ax_neg_buttonmap.insert(self.negative_key, id);
-        p.input_map.max_analog_id = p.input_map.max_analog_id.max(id);
-        if p.collected.analog_values.len() != p.input_map.max_analog_id as usize + 1 {
-            p.collected
-                .ax_button_pressing
-                .resize(p.input_map.max_analog_id as usize + 1, (false, false));
-            p.collected
-                .analog_values
-                .resize(p.input_map.max_analog_id as usize + 1, 0.0);
-        }
-    }
-}
-
-type InputMap<T> = HashMap<T, <T as MappableNativeInputType>::ID>;
-
-pub trait NativeInput {
-    fn get_pointer_position(&self, index: u32) -> Option<(f32, f32)>;
-
-    #[allow(unused_variables)]
-    fn pull(&mut self, p: NativeEventReceiver) {}
-}
-
-struct InputMaps {
-    buttonmap: InputMap<NativeButtonInput>,
-    analogmap: InputMap<NativeAnalogInput>,
-    ax_pos_buttonmap:
-        HashMap<NativeButtonInput, <NativeAnalogInput as MappableNativeInputType>::ID>,
-    ax_neg_buttonmap:
-        HashMap<NativeButtonInput, <NativeAnalogInput as MappableNativeInputType>::ID>,
-    max_button_id: <NativeButtonInput as MappableNativeInputType>::ID,
-    max_analog_id: <NativeAnalogInput as MappableNativeInputType>::ID,
-}
-
-<<<<<<< HEAD
-=======
-#[cfg(not(feature = "mt"))]
-type BoxedNativeInputRef = Box<dyn NativeInput>;
-#[cfg(feature = "mt")]
-type BoxedNativeInputRef = Box<dyn NativeInput + Send + Sync>;
-
-const MAX_MOUSE_BUTTONS: usize = 5;
->>>>>>> 02da4802
-struct AsyncCollectedData {
-    button_pressing: Vec<bool>,
-    ax_button_pressing: Vec<(bool, bool)>,
-    analog_values: Vec<f32>,
-}
-
-pub struct NativeEventReceiver<'s> {
-    collect: &'s mut AsyncCollectedData,
-    input_map: &'s InputMaps,
-}
-impl NativeEventReceiver<'_> {
-    /// Cradle to Engine: Native Event Handler
-    pub fn dispatch_button_event(&mut self, msg: NativeButtonInput, is_press: bool) {
-        if let Some(&target_button_id) = self.input_map.buttonmap.get(&msg) {
-            self.collect.button_pressing[target_button_id as usize] = is_press;
-        }
-        if let Some(&target_ax_button_id) = self.input_map.ax_pos_buttonmap.get(&msg) {
-            self.collect.ax_button_pressing[target_ax_button_id as usize].0 = is_press;
-        }
-        if let Some(&target_ax_button_id) = self.input_map.ax_neg_buttonmap.get(&msg) {
-            self.collect.ax_button_pressing[target_ax_button_id as usize].1 = is_press;
-        }
-    }
-    /// Cradle to Engine: Native Event Handler
-    pub fn dispatch_analog_event(&mut self, ty: NativeAnalogInput, value: f32, is_absolute: bool) {
-        if let Some(&target_analog_id) = self.input_map.analogmap.get(&ty) {
-            if is_absolute {
-                self.collect.analog_values[target_analog_id as usize] = value;
-            } else {
-                self.collect.analog_values[target_analog_id as usize] += value;
-            }
-        }
-    }
-}
-
-#[derive(Debug)]
-struct FrameData {
-    button_press_time: Vec<std::time::Duration>,
-    analog_values_abs: Vec<f32>,
-}
-pub struct InputProcess {
-<<<<<<< HEAD
-    nativelink: Option<Box<dyn NativeInput>>,
-    collected: AsyncCollectedData,
-    frame: FrameData,
-    input_map: InputMaps,
-=======
-    nativelink: Option<BoxedNativeInputRef>,
-    collected: DynamicMut<AsyncCollectedData>,
-    frame: DynamicMut<FrameData>,
-    buttonmap: InputMap<NativeButtonInput>,
-    analogmap: InputMap<NativeAnalogInput>,
-    ax_pos_buttonmap:
-        HashMap<NativeButtonInput, <NativeAnalogInput as MappableNativeInputType>::ID>,
-    ax_neg_buttonmap:
-        HashMap<NativeButtonInput, <NativeAnalogInput as MappableNativeInputType>::ID>,
-    max_button_id: <NativeButtonInput as MappableNativeInputType>::ID,
-    max_analog_id: <NativeAnalogInput as MappableNativeInputType>::ID,
->>>>>>> 02da4802
-}
-impl InputProcess {
-    pub fn new() -> Self {
-        let cd = AsyncCollectedData {
-            button_pressing: Vec::new(),
-            ax_button_pressing: Vec::new(),
-            analog_values: Vec::new(),
-        };
-        let fd = FrameData {
-            button_press_time: Vec::new(),
-            analog_values_abs: Vec::new(),
-        };
-
-        return InputProcess {
-            nativelink: None,
-            collected: cd,
-            frame: fd,
-            input_map: InputMaps {
-                buttonmap: HashMap::new(),
-                analogmap: HashMap::new(),
-                ax_pos_buttonmap: HashMap::new(),
-                ax_neg_buttonmap: HashMap::new(),
-                max_button_id: 0,
-                max_analog_id: 0,
-            },
-        };
-    }
-    pub fn set_nativelink(&mut self, n: BoxedNativeInputRef) {
-        self.nativelink = Some(n);
-    }
-
-    /// Cradle to Engine: Native Event Handler
-    pub fn dispatch_button_event(&mut self, msg: NativeButtonInput, is_press: bool) {
-        NativeEventReceiver {
-            collect: &mut self.collected,
-            input_map: &self.input_map,
-        }
-        .dispatch_button_event(msg, is_press);
-    }
-    /// Cradle to Engine: Native Event Handler
-    pub fn dispatch_analog_event(&mut self, ty: NativeAnalogInput, value: f32, is_absolute: bool) {
-        NativeEventReceiver {
-            collect: &mut self.collected,
-            input_map: &self.input_map,
-        }
-        .dispatch_analog_event(ty, value, is_absolute);
-    }
-
-    pub fn prepare_for_frame(&mut self, delta_time: std::time::Duration) {
-        if let Some(ref mut p) = self.nativelink {
-            p.pull(NativeEventReceiver {
-                collect: &mut self.collected,
-                input_map: &self.input_map,
-            });
-        }
-
-        // Adjust slot size
-        if self.collected.button_pressing.len() != self.frame.button_press_time.len() {
-            self.frame.button_press_time.resize(
-                self.collected.button_pressing.len(),
-                std::time::Duration::default(),
-            );
-        }
-        if self.collected.analog_values.len() != self.frame.analog_values_abs.len() {
-            self.frame
-                .analog_values_abs
-                .resize(self.collected.analog_values.len(), 0.0);
-        }
-
-        for (n, &f) in self.collected.button_pressing.iter().enumerate() {
-            if f {
-                self.frame.button_press_time[n] += delta_time;
-            } else {
-                self.frame.button_press_time[n] = std::time::Duration::default();
-            }
-        }
-        for (n, (&a, f)) in self
-            .collected
-            .analog_values
-            .iter()
-            .zip(self.collected.ax_button_pressing.iter_mut())
-            .enumerate()
-        {
-            let (pos, neg) = *f;
-            self.frame.analog_values_abs[n] =
-                a + (if pos { 1.0 } else { 0.0 }) + (if neg { -1.0 } else { 0.0 });
-        }
-        // ax_button_pressingがない分
-        if self.collected.analog_values.len() > self.collected.ax_button_pressing.len() {
-            for (n, &a) in self
-                .collected
-                .analog_values
-                .iter()
-                .enumerate()
-                .skip(self.collected.ax_button_pressing.len())
-            {
-                self.frame.analog_values_abs[n] = a;
-            }
-        }
-        // analog_valuesがない分
-        if self.collected.ax_button_pressing.len() > self.collected.analog_values.len() {
-            for (n, &(pos, neg)) in self
-                .collected
-                .ax_button_pressing
-                .iter()
-                .enumerate()
-                .skip(self.collected.analog_values.len())
-            {
-                self.frame.analog_values_abs[n] =
-                    (if pos { 1.0 } else { 0.0 }) + (if neg { -1.0 } else { 0.0 });
-            }
-        }
-    }
-
-    /// Map native input event with id
-    pub fn map<T: MappableNativeInputType>(&mut self, from: T, id: T::ID) {
-        from.map_to(self, id)
-    }
-    /// Get button pressing time by id
-    pub fn button_pressing_time(&self, id: u16) -> std::time::Duration {
-        self.frame
-            .button_press_time
-            .get(id as usize)
-            .copied()
-            .unwrap_or_default()
-    }
-    /// Get Analog input absolute value by id
-    pub fn analog_value_abs(&self, id: u8) -> f32 {
-        self.frame
-            .analog_values_abs
-            .get(id as usize)
-            .copied()
-            .unwrap_or(0.0)
-    }
-
-    /// Gets plane interacting position. pointer_id=0 means Generic Mouse Input
-    pub fn get_plane_position(&self, pointer_id: u32) -> Option<(f32, f32)> {
-        self.nativelink.as_ref()?.get_pointer_position(pointer_id)
-    }
-}
+use std::collections::HashMap;
+
+#[derive(Clone, Copy, Hash, PartialEq, Eq)]
+/// Digital(Buttons) Input
+pub enum NativeButtonInput {
+    /// Keyboard Character(Case insensitive, cradles must pass with uppercase characters)
+    Character(char),
+    UpArrow,
+    DownArrow,
+    LeftArrow,
+    RightArrow,
+    Esc,
+    Enter,
+    Backspace,
+    Space,
+    LeftShift,
+    RightShift,
+    LeftControl,
+    RightControl,
+    LeftMeta,
+    RightMeta,
+    LeftAlt,
+    RightAlt,
+    CapsLock,
+    Kana,
+    Alphabet,
+    ZenkakuHankaku,
+    FunctionKey(u8),
+    /// DUALSHOCK equivalent is ○
+    ButtonA,
+    /// DUALSHOCK equivalent is ×
+    ButtonB,
+    ButtonC,
+    ButtonD,
+    /// DUALSHOCK equivalent is △
+    ButtonX,
+    /// DUALSHOCK equivalent is □
+    ButtonY,
+    ButtonStart,
+    ButtonSelect,
+    ButtonMeta,
+    /// DUALSHOCK equivalent is L1(L2 will be simulated as NativeAnalogInput::LeftTrigger(1.0))
+    ButtonL,
+    /// DUALSHOCK equivalent is R1(R2 will be simulated as NativeAnalogInput::RightTrigger(1.0))
+    ButtonR,
+    /// Stick Index
+    Stick(u32),
+    /// Mouse Button(0 = Left, 1 = Right, 2 = Center, 3.. = Other)
+    Mouse(u32),
+    /// Touch with ID
+    Touch(u32),
+    POVLeft,
+    POVRight,
+    POVUp,
+    POVDown,
+}
+#[derive(Clone, Copy, Hash, PartialEq, Eq)]
+/// Analog(Motions) Input
+pub enum NativeAnalogInput {
+    MouseX,
+    MouseY,
+    ScrollWheel,
+    /// MacBook specific: Magnification gesture
+    Magnify,
+    /// Stick Index(0 = Left, 1 = Right, 2.. = Other)
+    StickX(u32),
+    /// Stick Index(0 = Left, 1 = Right, 2.. = Other)
+    StickY(u32),
+    /// Stick Index(0 = Left, 1 = Right, 2.. = Other)
+    StickZ(u32),
+    /// Xbox controller specific
+    LeftTrigger,
+    /// Xbox controller specific
+    RightTrigger,
+    /// Touch x position Move with ID
+    TouchMoveX(u32),
+    /// Touch y position Move with ID
+    TouchMoveY(u32),
+}
+
+pub trait MappableNativeInputType {
+    type ID;
+
+    fn map_to(&self, p: &mut InputProcess, id: Self::ID);
+}
+impl MappableNativeInputType for NativeButtonInput {
+    type ID = u16;
+
+    fn map_to(&self, p: &mut InputProcess, id: u16) {
+        p.input_map.buttonmap.insert(*self, id);
+        p.input_map.max_button_id = p.input_map.max_button_id.max(id);
+        if p.collected.button_pressing.len() != p.input_map.max_button_id as usize + 1 {
+            p.collected
+                .button_pressing
+                .resize(p.input_map.max_button_id as usize + 1, false);
+        }
+    }
+}
+impl MappableNativeInputType for NativeAnalogInput {
+    type ID = u8;
+
+    fn map_to(&self, p: &mut InputProcess, id: u8) {
+        p.input_map.analogmap.insert(*self, id);
+        p.input_map.max_analog_id = p.input_map.max_analog_id.max(id);
+        if p.collected.analog_values.len() != p.input_map.max_analog_id as usize + 1 {
+            p.collected
+                .analog_values
+                .resize(p.input_map.max_analog_id as usize + 1, 0.0);
+        }
+    }
+}
+
+/// Represents key input pair as emulated as axis input
+pub struct AxisKey {
+    pub positive_key: NativeButtonInput,
+    pub negative_key: NativeButtonInput,
+}
+impl MappableNativeInputType for AxisKey {
+    type ID = <NativeAnalogInput as MappableNativeInputType>::ID;
+
+    fn map_to(&self, p: &mut InputProcess, id: Self::ID) {
+        p.input_map.ax_pos_buttonmap.insert(self.positive_key, id);
+        p.input_map.ax_neg_buttonmap.insert(self.negative_key, id);
+        p.input_map.max_analog_id = p.input_map.max_analog_id.max(id);
+        if p.collected.analog_values.len() != p.input_map.max_analog_id as usize + 1 {
+            p.collected
+                .ax_button_pressing
+                .resize(p.input_map.max_analog_id as usize + 1, (false, false));
+            p.collected
+                .analog_values
+                .resize(p.input_map.max_analog_id as usize + 1, 0.0);
+        }
+    }
+}
+
+type InputMap<T> = HashMap<T, <T as MappableNativeInputType>::ID>;
+
+pub trait NativeInput {
+    fn get_pointer_position(&self, index: u32) -> Option<(f32, f32)>;
+
+    #[allow(unused_variables)]
+    fn pull(&mut self, p: NativeEventReceiver) {}
+}
+
+struct InputMaps {
+    buttonmap: InputMap<NativeButtonInput>,
+    analogmap: InputMap<NativeAnalogInput>,
+    ax_pos_buttonmap:
+        HashMap<NativeButtonInput, <NativeAnalogInput as MappableNativeInputType>::ID>,
+    ax_neg_buttonmap:
+        HashMap<NativeButtonInput, <NativeAnalogInput as MappableNativeInputType>::ID>,
+    max_button_id: <NativeButtonInput as MappableNativeInputType>::ID,
+    max_analog_id: <NativeAnalogInput as MappableNativeInputType>::ID,
+}
+
+#[cfg(not(feature = "mt"))]
+type BoxedNativeInputRef = Box<dyn NativeInput>;
+#[cfg(feature = "mt")]
+type BoxedNativeInputRef = Box<dyn NativeInput + Send + Sync>;
+
+struct AsyncCollectedData {
+    button_pressing: Vec<bool>,
+    ax_button_pressing: Vec<(bool, bool)>,
+    analog_values: Vec<f32>,
+}
+#[derive(Debug)]
+struct FrameData {
+    button_press_time: Vec<std::time::Duration>,
+    analog_values_abs: Vec<f32>,
+}
+
+pub struct NativeEventReceiver<'s> {
+    collect: &'s mut AsyncCollectedData,
+    input_map: &'s InputMaps,
+}
+impl NativeEventReceiver<'_> {
+    /// Cradle to Engine: Native Event Handler
+    pub fn dispatch_button_event(&mut self, msg: NativeButtonInput, is_press: bool) {
+        if let Some(&target_button_id) = self.input_map.buttonmap.get(&msg) {
+            self.collect.button_pressing[target_button_id as usize] = is_press;
+        }
+        if let Some(&target_ax_button_id) = self.input_map.ax_pos_buttonmap.get(&msg) {
+            self.collect.ax_button_pressing[target_ax_button_id as usize].0 = is_press;
+        }
+        if let Some(&target_ax_button_id) = self.input_map.ax_neg_buttonmap.get(&msg) {
+            self.collect.ax_button_pressing[target_ax_button_id as usize].1 = is_press;
+        }
+    }
+    /// Cradle to Engine: Native Event Handler
+    pub fn dispatch_analog_event(&mut self, ty: NativeAnalogInput, value: f32, is_absolute: bool) {
+        if let Some(&target_analog_id) = self.input_map.analogmap.get(&ty) {
+            if is_absolute {
+                self.collect.analog_values[target_analog_id as usize] = value;
+            } else {
+                self.collect.analog_values[target_analog_id as usize] += value;
+            }
+        }
+    }
+}
+
+pub struct InputProcess {
+    nativelink: Option<BoxedNativeInputRef>,
+    collected: AsyncCollectedData,
+    frame: FrameData,
+    input_map: InputMaps,
+}
+impl InputProcess {
+    pub fn new() -> Self {
+        let cd = AsyncCollectedData {
+            button_pressing: Vec::new(),
+            ax_button_pressing: Vec::new(),
+            analog_values: Vec::new(),
+        };
+        let fd = FrameData {
+            button_press_time: Vec::new(),
+            analog_values_abs: Vec::new(),
+        };
+
+        return InputProcess {
+            nativelink: None,
+            collected: cd,
+            frame: fd,
+            input_map: InputMaps {
+                buttonmap: HashMap::new(),
+                analogmap: HashMap::new(),
+                ax_pos_buttonmap: HashMap::new(),
+                ax_neg_buttonmap: HashMap::new(),
+                max_button_id: 0,
+                max_analog_id: 0,
+            },
+        };
+    }
+    pub fn set_nativelink(&mut self, n: BoxedNativeInputRef) {
+        self.nativelink = Some(n);
+    }
+
+    /// Cradle to Engine: Native Event Handler
+    pub fn dispatch_button_event(&mut self, msg: NativeButtonInput, is_press: bool) {
+        NativeEventReceiver {
+            collect: &mut self.collected,
+            input_map: &self.input_map,
+        }
+        .dispatch_button_event(msg, is_press);
+    }
+    /// Cradle to Engine: Native Event Handler
+    pub fn dispatch_analog_event(&mut self, ty: NativeAnalogInput, value: f32, is_absolute: bool) {
+        NativeEventReceiver {
+            collect: &mut self.collected,
+            input_map: &self.input_map,
+        }
+        .dispatch_analog_event(ty, value, is_absolute);
+    }
+
+    pub fn prepare_for_frame(&mut self, delta_time: std::time::Duration) {
+        if let Some(ref mut p) = self.nativelink {
+            p.pull(NativeEventReceiver {
+                collect: &mut self.collected,
+                input_map: &self.input_map,
+            });
+        }
+
+        // Adjust slot size
+        if self.collected.button_pressing.len() != self.frame.button_press_time.len() {
+            self.frame.button_press_time.resize(
+                self.collected.button_pressing.len(),
+                std::time::Duration::default(),
+            );
+        }
+        if self.collected.analog_values.len() != self.frame.analog_values_abs.len() {
+            self.frame
+                .analog_values_abs
+                .resize(self.collected.analog_values.len(), 0.0);
+        }
+
+        for (n, &f) in self.collected.button_pressing.iter().enumerate() {
+            if f {
+                self.frame.button_press_time[n] += delta_time;
+            } else {
+                self.frame.button_press_time[n] = std::time::Duration::default();
+            }
+        }
+        for (n, (&a, f)) in self
+            .collected
+            .analog_values
+            .iter()
+            .zip(self.collected.ax_button_pressing.iter_mut())
+            .enumerate()
+        {
+            let (pos, neg) = *f;
+            self.frame.analog_values_abs[n] =
+                a + (if pos { 1.0 } else { 0.0 }) + (if neg { -1.0 } else { 0.0 });
+        }
+        // ax_button_pressingがない分
+        if self.collected.analog_values.len() > self.collected.ax_button_pressing.len() {
+            for (n, &a) in self
+                .collected
+                .analog_values
+                .iter()
+                .enumerate()
+                .skip(self.collected.ax_button_pressing.len())
+            {
+                self.frame.analog_values_abs[n] = a;
+            }
+        }
+        // analog_valuesがない分
+        if self.collected.ax_button_pressing.len() > self.collected.analog_values.len() {
+            for (n, &(pos, neg)) in self
+                .collected
+                .ax_button_pressing
+                .iter()
+                .enumerate()
+                .skip(self.collected.analog_values.len())
+            {
+                self.frame.analog_values_abs[n] =
+                    (if pos { 1.0 } else { 0.0 }) + (if neg { -1.0 } else { 0.0 });
+            }
+        }
+    }
+
+    /// Map native input event with id
+    pub fn map<T: MappableNativeInputType>(&mut self, from: T, id: T::ID) {
+        from.map_to(self, id)
+    }
+    /// Get button pressing time by id
+    pub fn button_pressing_time(&self, id: u16) -> std::time::Duration {
+        self.frame
+            .button_press_time
+            .get(id as usize)
+            .copied()
+            .unwrap_or_default()
+    }
+    /// Get Analog input absolute value by id
+    pub fn analog_value_abs(&self, id: u8) -> f32 {
+        self.frame
+            .analog_values_abs
+            .get(id as usize)
+            .copied()
+            .unwrap_or(0.0)
+    }
+
+    /// Gets plane interacting position. pointer_id=0 means Generic Mouse Input
+    pub fn get_plane_position(&self, pointer_id: u32) -> Option<(f32, f32)> {
+        self.nativelink.as_ref()?.get_pointer_position(pointer_id)
+    }
+}