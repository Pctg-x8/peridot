
use std::rc::Rc;
use std::mem::replace;
use std::cell::RefCell;

const MAX_MOUSE_BUTTONS: usize = 5;
struct AsyncCollectedData {
    mouse_motion_x: isize, mouse_motion_y: isize, mouse_wheel_motion: isize, mouse_button: [bool; MAX_MOUSE_BUTTONS]
}
#[derive(Debug)]
struct FrameData {
    mouse_motion_x: isize, mouse_motion_y: isize, mouse_wheel_motion: isize, mouse_pressing: [bool; MAX_MOUSE_BUTTONS],
    mouse_down_inframe: [bool; MAX_MOUSE_BUTTONS], mouse_up_inframe: [bool; MAX_MOUSE_BUTTONS]
}
pub struct InputProcess {
    collected: RefCell<AsyncCollectedData>, frame: RefCell<FrameData>
}
pub trait InputProcessPlugin {
    fn on_start_handle(&mut self, processor: &Rc<InputProcess>);
}
impl InputProcess {
    pub fn new() -> Self {
        let cd = AsyncCollectedData {
            mouse_motion_x: 0, mouse_motion_y: 0, mouse_wheel_motion: 0, mouse_button: [false; MAX_MOUSE_BUTTONS]
        };
        let fd = FrameData {
            mouse_motion_x: 0, mouse_motion_y: 0, mouse_wheel_motion: 0, mouse_pressing: [false; MAX_MOUSE_BUTTONS],
            mouse_down_inframe: [false; MAX_MOUSE_BUTTONS], mouse_up_inframe: [false; MAX_MOUSE_BUTTONS]
        };
        return InputProcess { collected: cd.into(), frame: fd.into() };
    }
    pub fn dispatch_message<M: InputMessage>(&self, msg: M) { msg.process(self); }
    pub fn prepare_for_frame(&self) {
        let mut cd = self.collected.borrow_mut();
        let mut fd = self.frame.borrow_mut();

        fd.mouse_motion_x = replace(&mut cd.mouse_motion_x, 0);
        fd.mouse_motion_y = replace(&mut cd.mouse_motion_y, 0);
        fd.mouse_wheel_motion = replace(&mut cd.mouse_wheel_motion, 0);
        for n in 0 .. 5 {
            fd.mouse_up_inframe[n] = fd.mouse_pressing[n] && !cd.mouse_button[n];
            fd.mouse_down_inframe[n] = !fd.mouse_pressing[n] && cd.mouse_button[n];
            fd.mouse_pressing[n] = cd.mouse_button[n];
        }
    }

    // Mouse/Touch integrated apis
    pub fn plane_touch(&self) -> bool {
        self.frame.borrow().mouse_down_inframe[0]
    }
    pub fn plane_touching(&self) -> bool {
        self.frame.borrow().mouse_pressing[0]
    }
    pub fn plane_delta_move(&self) -> (isize, isize) {
        (self.frame.borrow().mouse_motion_x, self.frame.borrow().mouse_motion_y)
    }

    pub fn mouse_down(&self, knum: usize) -> bool {
        if knum >= MAX_MOUSE_BUTTONS { false } else { self.frame.borrow().mouse_down_inframe[knum] }
    }
    pub fn mouse_up(&self, knum: usize) -> bool {
        if knum >= MAX_MOUSE_BUTTONS { false } else { self.frame.borrow().mouse_up_inframe[knum] }
    }
    pub fn mouse_button(&self, knum: usize) -> bool {
        if knum >= MAX_MOUSE_BUTTONS { false } else { self.frame.borrow().mouse_pressing[knum] }
    }
    pub fn mouse_delta_move(&self) -> (isize, isize) {
        (self.frame.borrow().mouse_motion_x, self.frame.borrow().mouse_motion_y)
    }
}

pub trait InputMessage: Sized {
    fn process(self, processor: &InputProcess);
}

pub enum MouseInputMessage {
    ButtonDown(usize), ButtonUp(usize), MoveRel(isize, isize), Wheel(isize)
}
impl InputMessage for MouseInputMessage {
    fn process(self, processor: &InputProcess) {
        match self {
<<<<<<< HEAD
            MouseInputMessage::ButtonDown(x @ 0 ..= 4) => {
                processor.collected.borrow_mut().mouse_button[x] = true;
            },
            MouseInputMessage::ButtonDown(x) => trace!("MouseButton #{} Pressing", x),
            MouseInputMessage::ButtonUp(x @ 0 ..= 4) => {
=======
            MouseInputMessage::ButtonDown(x @ 0 ..= 4) =>
            {
                processor.collected.borrow_mut().mouse_button[x] = true;
            },
            MouseInputMessage::ButtonDown(x) => trace!("MouseButton #{} Pressing", x),
            MouseInputMessage::ButtonUp(x @ 0 ..= 4) =>
            {
>>>>>>> 7dae0128
                processor.collected.borrow_mut().mouse_button[x] = false;
            },
            MouseInputMessage::ButtonUp(x) => trace!("MouseButton #{} Released", x),
            MouseInputMessage::MoveRel(x, y) =>
            {
                processor.collected.borrow_mut().mouse_motion_x += x;
                processor.collected.borrow_mut().mouse_motion_y += y;
            },
            MouseInputMessage::Wheel(a) =>
            {
                processor.collected.borrow_mut().mouse_wheel_motion += a;
            }
        }
    }
}
<|MERGE_RESOLUTION|>--- conflicted
+++ resolved
@@ -1,111 +1,103 @@
-
-use std::rc::Rc;
-use std::mem::replace;
-use std::cell::RefCell;
-
-const MAX_MOUSE_BUTTONS: usize = 5;
-struct AsyncCollectedData {
-    mouse_motion_x: isize, mouse_motion_y: isize, mouse_wheel_motion: isize, mouse_button: [bool; MAX_MOUSE_BUTTONS]
-}
-#[derive(Debug)]
-struct FrameData {
-    mouse_motion_x: isize, mouse_motion_y: isize, mouse_wheel_motion: isize, mouse_pressing: [bool; MAX_MOUSE_BUTTONS],
-    mouse_down_inframe: [bool; MAX_MOUSE_BUTTONS], mouse_up_inframe: [bool; MAX_MOUSE_BUTTONS]
-}
-pub struct InputProcess {
-    collected: RefCell<AsyncCollectedData>, frame: RefCell<FrameData>
-}
-pub trait InputProcessPlugin {
-    fn on_start_handle(&mut self, processor: &Rc<InputProcess>);
-}
-impl InputProcess {
-    pub fn new() -> Self {
-        let cd = AsyncCollectedData {
-            mouse_motion_x: 0, mouse_motion_y: 0, mouse_wheel_motion: 0, mouse_button: [false; MAX_MOUSE_BUTTONS]
-        };
-        let fd = FrameData {
-            mouse_motion_x: 0, mouse_motion_y: 0, mouse_wheel_motion: 0, mouse_pressing: [false; MAX_MOUSE_BUTTONS],
-            mouse_down_inframe: [false; MAX_MOUSE_BUTTONS], mouse_up_inframe: [false; MAX_MOUSE_BUTTONS]
-        };
-        return InputProcess { collected: cd.into(), frame: fd.into() };
-    }
-    pub fn dispatch_message<M: InputMessage>(&self, msg: M) { msg.process(self); }
-    pub fn prepare_for_frame(&self) {
-        let mut cd = self.collected.borrow_mut();
-        let mut fd = self.frame.borrow_mut();
-
-        fd.mouse_motion_x = replace(&mut cd.mouse_motion_x, 0);
-        fd.mouse_motion_y = replace(&mut cd.mouse_motion_y, 0);
-        fd.mouse_wheel_motion = replace(&mut cd.mouse_wheel_motion, 0);
-        for n in 0 .. 5 {
-            fd.mouse_up_inframe[n] = fd.mouse_pressing[n] && !cd.mouse_button[n];
-            fd.mouse_down_inframe[n] = !fd.mouse_pressing[n] && cd.mouse_button[n];
-            fd.mouse_pressing[n] = cd.mouse_button[n];
-        }
-    }
-
-    // Mouse/Touch integrated apis
-    pub fn plane_touch(&self) -> bool {
-        self.frame.borrow().mouse_down_inframe[0]
-    }
-    pub fn plane_touching(&self) -> bool {
-        self.frame.borrow().mouse_pressing[0]
-    }
-    pub fn plane_delta_move(&self) -> (isize, isize) {
-        (self.frame.borrow().mouse_motion_x, self.frame.borrow().mouse_motion_y)
-    }
-
-    pub fn mouse_down(&self, knum: usize) -> bool {
-        if knum >= MAX_MOUSE_BUTTONS { false } else { self.frame.borrow().mouse_down_inframe[knum] }
-    }
-    pub fn mouse_up(&self, knum: usize) -> bool {
-        if knum >= MAX_MOUSE_BUTTONS { false } else { self.frame.borrow().mouse_up_inframe[knum] }
-    }
-    pub fn mouse_button(&self, knum: usize) -> bool {
-        if knum >= MAX_MOUSE_BUTTONS { false } else { self.frame.borrow().mouse_pressing[knum] }
-    }
-    pub fn mouse_delta_move(&self) -> (isize, isize) {
-        (self.frame.borrow().mouse_motion_x, self.frame.borrow().mouse_motion_y)
-    }
-}
-
-pub trait InputMessage: Sized {
-    fn process(self, processor: &InputProcess);
-}
-
-pub enum MouseInputMessage {
-    ButtonDown(usize), ButtonUp(usize), MoveRel(isize, isize), Wheel(isize)
-}
-impl InputMessage for MouseInputMessage {
-    fn process(self, processor: &InputProcess) {
-        match self {
-<<<<<<< HEAD
-            MouseInputMessage::ButtonDown(x @ 0 ..= 4) => {
-                processor.collected.borrow_mut().mouse_button[x] = true;
-            },
-            MouseInputMessage::ButtonDown(x) => trace!("MouseButton #{} Pressing", x),
-            MouseInputMessage::ButtonUp(x @ 0 ..= 4) => {
-=======
-            MouseInputMessage::ButtonDown(x @ 0 ..= 4) =>
-            {
-                processor.collected.borrow_mut().mouse_button[x] = true;
-            },
-            MouseInputMessage::ButtonDown(x) => trace!("MouseButton #{} Pressing", x),
-            MouseInputMessage::ButtonUp(x @ 0 ..= 4) =>
-            {
->>>>>>> 7dae0128
-                processor.collected.borrow_mut().mouse_button[x] = false;
-            },
-            MouseInputMessage::ButtonUp(x) => trace!("MouseButton #{} Released", x),
-            MouseInputMessage::MoveRel(x, y) =>
-            {
-                processor.collected.borrow_mut().mouse_motion_x += x;
-                processor.collected.borrow_mut().mouse_motion_y += y;
-            },
-            MouseInputMessage::Wheel(a) =>
-            {
-                processor.collected.borrow_mut().mouse_wheel_motion += a;
-            }
-        }
-    }
-}
+
+use std::rc::Rc;
+use std::mem::replace;
+use std::cell::RefCell;
+
+const MAX_MOUSE_BUTTONS: usize = 5;
+struct AsyncCollectedData {
+    mouse_motion_x: isize, mouse_motion_y: isize, mouse_wheel_motion: isize, mouse_button: [bool; MAX_MOUSE_BUTTONS]
+}
+#[derive(Debug)]
+struct FrameData {
+    mouse_motion_x: isize, mouse_motion_y: isize, mouse_wheel_motion: isize, mouse_pressing: [bool; MAX_MOUSE_BUTTONS],
+    mouse_down_inframe: [bool; MAX_MOUSE_BUTTONS], mouse_up_inframe: [bool; MAX_MOUSE_BUTTONS]
+}
+pub struct InputProcess {
+    collected: RefCell<AsyncCollectedData>, frame: RefCell<FrameData>
+}
+pub trait InputProcessPlugin {
+    fn on_start_handle(&mut self, processor: &Rc<InputProcess>);
+}
+impl InputProcess {
+    pub fn new() -> Self {
+        let cd = AsyncCollectedData {
+            mouse_motion_x: 0, mouse_motion_y: 0, mouse_wheel_motion: 0, mouse_button: [false; MAX_MOUSE_BUTTONS]
+        };
+        let fd = FrameData {
+            mouse_motion_x: 0, mouse_motion_y: 0, mouse_wheel_motion: 0, mouse_pressing: [false; MAX_MOUSE_BUTTONS],
+            mouse_down_inframe: [false; MAX_MOUSE_BUTTONS], mouse_up_inframe: [false; MAX_MOUSE_BUTTONS]
+        };
+        return InputProcess { collected: cd.into(), frame: fd.into() };
+    }
+    pub fn dispatch_message<M: InputMessage>(&self, msg: M) { msg.process(self); }
+    pub fn prepare_for_frame(&self) {
+        let mut cd = self.collected.borrow_mut();
+        let mut fd = self.frame.borrow_mut();
+
+        fd.mouse_motion_x = replace(&mut cd.mouse_motion_x, 0);
+        fd.mouse_motion_y = replace(&mut cd.mouse_motion_y, 0);
+        fd.mouse_wheel_motion = replace(&mut cd.mouse_wheel_motion, 0);
+        for n in 0 .. 5 {
+            fd.mouse_up_inframe[n] = fd.mouse_pressing[n] && !cd.mouse_button[n];
+            fd.mouse_down_inframe[n] = !fd.mouse_pressing[n] && cd.mouse_button[n];
+            fd.mouse_pressing[n] = cd.mouse_button[n];
+        }
+    }
+
+    // Mouse/Touch integrated apis
+    pub fn plane_touch(&self) -> bool {
+        self.frame.borrow().mouse_down_inframe[0]
+    }
+    pub fn plane_touching(&self) -> bool {
+        self.frame.borrow().mouse_pressing[0]
+    }
+    pub fn plane_delta_move(&self) -> (isize, isize) {
+        (self.frame.borrow().mouse_motion_x, self.frame.borrow().mouse_motion_y)
+    }
+
+    pub fn mouse_down(&self, knum: usize) -> bool {
+        if knum >= MAX_MOUSE_BUTTONS { false } else { self.frame.borrow().mouse_down_inframe[knum] }
+    }
+    pub fn mouse_up(&self, knum: usize) -> bool {
+        if knum >= MAX_MOUSE_BUTTONS { false } else { self.frame.borrow().mouse_up_inframe[knum] }
+    }
+    pub fn mouse_button(&self, knum: usize) -> bool {
+        if knum >= MAX_MOUSE_BUTTONS { false } else { self.frame.borrow().mouse_pressing[knum] }
+    }
+    pub fn mouse_delta_move(&self) -> (isize, isize) {
+        (self.frame.borrow().mouse_motion_x, self.frame.borrow().mouse_motion_y)
+    }
+}
+
+pub trait InputMessage: Sized {
+    fn process(self, processor: &InputProcess);
+}
+
+pub enum MouseInputMessage {
+    ButtonDown(usize), ButtonUp(usize), MoveRel(isize, isize), Wheel(isize)
+}
+impl InputMessage for MouseInputMessage {
+    fn process(self, processor: &InputProcess) {
+        match self {
+            MouseInputMessage::ButtonDown(x @ 0 ..= 4) =>
+            {
+                processor.collected.borrow_mut().mouse_button[x] = true;
+            },
+            MouseInputMessage::ButtonDown(x) => trace!("MouseButton #{} Pressing", x),
+            MouseInputMessage::ButtonUp(x @ 0 ..= 4) =>
+            {
+                processor.collected.borrow_mut().mouse_button[x] = false;
+            },
+            MouseInputMessage::ButtonUp(x) => trace!("MouseButton #{} Released", x),
+            MouseInputMessage::MoveRel(x, y) =>
+            {
+                processor.collected.borrow_mut().mouse_motion_x += x;
+                processor.collected.borrow_mut().mouse_motion_y += y;
+            },
+            MouseInputMessage::Wheel(a) =>
+            {
+                processor.collected.borrow_mut().mouse_wheel_motion += a;
+            }
+        }
+    }
+}