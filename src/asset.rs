--- conflicted
+++ resolved
@@ -1,151 +1,63 @@
-
-<<<<<<< HEAD
-use std::io::{Result as IOResult, Error as IOError};
-use std::io::prelude::{Read, Seek};
-use super::PixelFormat;
-use std::task::{Poll, Context};
-use std::pin::Pin;
-=======
-use std::io::{Result as IOResult, Error as IOError, ErrorKind, Cursor, SeekFrom};
-use std::io::prelude::{Read, Seek};
-
-pub trait InputStream: Read
-{
-    fn skip(&mut self, amount: u64) -> IOResult<u64>;
-}
-impl<T> InputStream for T where T: Seek + Read
-{
-    fn skip(&mut self, amount: u64) -> IOResult<u64> { self.seek(SeekFrom::Current(amount as _)) }
-}
->>>>>>> 568c7a6f
-
-pub trait PlatformAssetLoader
-{
-    type Asset: Read + Seek + 'static;
-    type StreamingAsset: InputStream + 'static;
-
-    fn poll_get_binary(self: Pin<&mut Self>, cx: &mut Context, path: &str, ext: &str) -> Poll<IOResult<Vec<u8>>>;
-    fn get_streaming(&self, path: &str, ext: &str) -> IOResult<Self::StreamingAsset>;
-}
-pub trait LogicalAssetData: Sized
-{
-    const EXT: &'static str;
-}
-pub trait Asset: LogicalAssetData
-{
-    type Error: From<IOError>;
-<<<<<<< HEAD
-    fn from_binary(content: Vec<u8>) -> Result<Self, Self::Error>;
-=======
-    fn from_asset<Asset: Read + Seek + 'static>(asset: Asset) -> Result<Self, Self::Error>;
-    
-    fn from_archive(reader: &mut peridot_archive::ArchiveRead, path: &str) -> Result<Self, Self::Error>
-    {
-        match reader.read_bin(path)?
-        {
-            None => Err(IOError::new(ErrorKind::NotFound, "No Entry in primary asset package").into()),
-            Some(b) => Self::from_asset(Cursor::new(b))
-        }
-    }
->>>>>>> 568c7a6f
-}
-/// TODO: make Streaming Decoding/Reading interface
-pub trait StreamingAsset: LogicalAssetData
-{
-    type Error: From<IOError>;
-    fn from_asset<Asset: InputStream + 'static>(asset: Asset) -> Result<Self, Self::Error>;
-}
-
-// Shader Blob //
-use bedrock as br;
-
-<<<<<<< HEAD
-    pub fn u8_pixels(&self) -> &[u8] { &self.pixels }
-}
-pub struct PNG(pub DecodedPixelData);
-pub struct TGA(pub DecodedPixelData);
-pub struct TIFF(pub DecodedPixelData);
-pub struct WebP(pub DecodedPixelData);
-pub struct BMP(pub DecodedPixelData);
-pub struct HDR { pub info: HDRMetadata, pub pixels: Vec<RGBE8Pixel> }
-impl LogicalAssetData for PNG { const EXT: &'static str = "png"; }
-impl LogicalAssetData for TGA { const EXT: &'static str = "tga"; }
-impl LogicalAssetData for TIFF { const EXT: &'static str = "tiff"; }
-impl LogicalAssetData for WebP { const EXT: &'static str = "webp"; }
-impl LogicalAssetData for BMP { const EXT: &'static str = "bmp"; }
-impl LogicalAssetData for HDR { const EXT: &'static str = "hdr"; }
-impl Asset for PNG
-{
-    type Error = ImageError;
-    fn from_binary(content: Vec<u8>) -> Result<Self, ImageError>
-    {
-        image::png::PngDecoder::new(std::io::Cursor::new(content)).and_then(DecodedPixelData::new).map(PNG)
-    }
-}
-impl Asset for TGA
-{
-    type Error = ImageError;
-    fn from_binary(content: Vec<u8>) -> Result<Self, ImageError>
-    {
-        image::tga::TgaDecoder::new(std::io::Cursor::new(content)).and_then(DecodedPixelData::new).map(TGA)
-    }
-}
-impl Asset for TIFF
-{
-    type Error = ImageError;
-    fn from_binary(content: Vec<u8>) -> Result<Self, ImageError>
-    {
-        image::tiff::TiffDecoder::new(std::io::Cursor::new(content)).and_then(DecodedPixelData::new).map(TIFF)
-    }
-}
-impl Asset for WebP
-{
-    type Error = ImageError;
-    fn from_binary(content: Vec<u8>) -> Result<Self, ImageError>
-    {
-        image::webp::WebPDecoder::new(std::io::Cursor::new(content)).and_then(DecodedPixelData::new).map(WebP)
-    }
-}
-impl Asset for BMP
-{
-    type Error = ImageError;
-    fn from_binary(content: Vec<u8>) -> Result<Self, ImageError>
-    {
-        image::bmp::BmpDecoder::new(std::io::Cursor::new(content)).and_then(DecodedPixelData::new).map(BMP)
-    }
-}
-impl Asset for HDR
-{
-    type Error = ImageError;
-    fn from_binary(content: Vec<u8>) -> Result<Self, ImageError>
-    {
-        let ireader = HdrDecoder::new(std::io::Cursor::new(content))?;
-        let meta = ireader.metadata();
-        let pixels = ireader.read_image_native()?;
-
-        Ok(HDR { info: meta, pixels })
-=======
-/// An shader blob representation as Asset
-pub struct SpirvShaderBlob(Vec<u8>);
-impl SpirvShaderBlob
-{
-    /// Instantiates the Shader Binary as a VkShaderModule
-    pub fn instantiate(&self, dev: &br::Device) -> br::Result<br::ShaderModule>
-    {
-        br::ShaderModule::from_memory(dev, &self.0)
-    }
-}
-impl LogicalAssetData for SpirvShaderBlob
-{
-    const EXT: &'static str = "spv";
-}
-impl FromAsset for SpirvShaderBlob
-{
-    type Error = IOError;
-    fn from_asset<Asset: Read + Seek + 'static>(mut asset: Asset) -> Result<Self, IOError>
-    {
-        let mut buf = Vec::new();
-        asset.read_to_end(&mut buf).map(move |_| SpirvShaderBlob(buf))
->>>>>>> 568c7a6f
-    }
-}
+use super::PixelFormat;
+use std::io::prelude::{Read, Seek};
+use std::io::{Cursor, Error as IOError, ErrorKind, Result as IOResult, SeekFrom};
+use std::pin::Pin;
+use std::task::{Context, Poll};
+
+pub trait InputStream: Read {
+    fn skip(&mut self, amount: u64) -> IOResult<u64>;
+}
+impl<T> InputStream for T
+where
+    T: Seek + Read,
+{
+    fn skip(&mut self, amount: u64) -> IOResult<u64> {
+        self.seek(SeekFrom::Current(amount as _))
+    }
+}
+
+pub trait PlatformAssetLoader {
+    type Asset: Read + Seek + 'static;
+    type StreamingAsset: InputStream + 'static;
+
+    fn poll_get_binary(
+        self: Pin<&mut Self>,
+        cx: &mut Context,
+        path: &str,
+        ext: &str,
+    ) -> Poll<IOResult<Vec<u8>>>;
+    fn get_streaming(&self, path: &str, ext: &str) -> IOResult<Self::StreamingAsset>;
+}
+pub trait LogicalAssetData: Sized {
+    const EXT: &'static str;
+}
+pub trait Asset: LogicalAssetData {
+    type Error: From<IOError>;
+    fn from_binary(content: Vec<u8>) -> Result<Self, Self::Error>;
+}
+/// TODO: make Streaming Decoding/Reading interface
+pub trait StreamingAsset: LogicalAssetData {
+    type Error: From<IOError>;
+    fn from_asset<Asset: InputStream + 'static>(asset: Asset) -> Result<Self, Self::Error>;
+}
+
+// Shader Blob //
+use bedrock as br;
+
+/// An shader blob representation as Asset
+pub struct SpirvShaderBlob(Vec<u8>);
+impl SpirvShaderBlob {
+    /// Instantiates the Shader Binary as a VkShaderModule
+    pub fn instantiate(&self, dev: &br::Device) -> br::Result<br::ShaderModule> {
+        br::ShaderModule::from_memory(dev, &self.0)
+    }
+}
+impl LogicalAssetData for SpirvShaderBlob {
+    const EXT: &'static str = "spv";
+}
+impl FromAsset for SpirvShaderBlob {
+    type Error = IOError;
+    fn from_binary(content: Vec<u8>) -> Result<Self, Self::Error> {
+        Ok(SpirvShaderBlob(content))
+    }
+}