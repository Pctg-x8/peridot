--- conflicted
+++ resolved
@@ -1,245 +1,200 @@
-
-use std::io::{Result as IOResult, BufReader, Error as IOError, ErrorKind, Cursor};
-use std::io::prelude::{Read, Seek};
-<<<<<<< HEAD
-use std::ops::Deref;
-use rayon::prelude::*;
-=======
-use super::PixelFormat;
->>>>>>> 7dae0128
-
-pub trait PlatformAssetLoader {
-    type Asset: Read + Seek + 'static;
-    type StreamingAsset: Read + 'static;
-
-    fn get(&self, path: &str, ext: &str) -> IOResult<Self::Asset>;
-    fn get_streaming(&self, path: &str, ext: &str) -> IOResult<Self::StreamingAsset>;
-}
-pub trait LogicalAssetData: Sized
-{
-    const EXT: &'static str;
-}
-pub trait FromAsset: LogicalAssetData
-{
-    type Error: From<IOError>;
-<<<<<<< HEAD
-    fn from_asset<Asset: Read + Seek + 'static>(path: &str, asset: Asset) -> Result<Self, Self::Error>;
-=======
-    fn from_asset<Asset: Read + Seek + 'static>(asset: Asset) -> Result<Self, Self::Error>;
->>>>>>> 7dae0128
-    
-    fn from_archive(reader: &mut archive::ArchiveRead, path: &str) -> Result<Self, Self::Error>
-    {
-        match reader.read_bin(path)?
-        {
-            None => Err(IOError::new(ErrorKind::NotFound, "No Entry in primary asset package").into()),
-            Some(b) => Self::from_asset(path, Cursor::new(b))
-        }
-    }
-}
-pub trait FromStreamingAsset: LogicalAssetData
-{
-    type Error: From<IOError>;
-<<<<<<< HEAD
-
-    fn from_asset<Asset: Read + 'static>(path: &str, asset: Asset) -> Result<Self, Self::Error>;
-}
-use vertex_processing_pack::*;
-impl LogicalAssetData for PvpContainer { const EXT: &'static str = "pvp"; }
-impl FromAsset for PvpContainer {
-    type Error = IOError;
-
-    fn from_asset<Asset: Read + Seek + 'static>(_path: &str, asset: Asset) -> IOResult<Self> {
-        PvpContainerReader::new(BufReader::new(asset)).and_then(PvpContainerReader::into_container)
-    }
-=======
-    fn from_asset<Asset: Read + 'static>(asset: Asset) -> Result<Self, Self::Error>;
->>>>>>> 7dae0128
-}
-
-impl LogicalAssetData for super::PolygonModelExtended { const EXT: &'static str = "pmx"; }
-impl FromAsset for super::PolygonModelExtended {
-    type Error = super::mmdloader::pmx::LoadingError;
-
-    fn from_asset<Asset: Read + Seek + 'static>(path: &str, asset: Asset) -> Result<Self, Self::Error> {
-        let mut base = path.split(".").map(|c| c.to_owned()).collect::<Vec<_>>(); base.pop();
-        super::PolygonModelExtended::load(base, BufReader::new(asset))
-    }
-}
-impl LogicalAssetData for super::mmdloader::vmd::MotionData { const EXT: &'static str = "vmd"; }
-impl FromAsset for super::mmdloader::vmd::MotionData
-{
-    type Error = super::mmdloader::vmd::LoadingError;
-
-    fn from_asset<Asset: Read + Seek + 'static>(_path: &str, asset: Asset) -> Result<Self, Self::Error>
-    {
-        super::mmdloader::vmd::MotionData::read(&mut BufReader::new(asset))
-    }
-}
-
-pub enum PixelFormatAlphaed<'d, T: 'd + IndexedParallelIterator<Item = [u8; 4]>> { Raw(&'d [u8]), Converted(T) }
-
-use image::{ImageDecoder, ImageResult, ImageError};
-use image::hdr::{HDRDecoder, HDRMetadata, RGBE8Pixel};
-pub struct DecodedPixelData {
-    pub pixels: Vec<u8>, pub size: math::Vector2<u32>,
-    pub color: image::ColorType, pub stride: usize
-}
-impl DecodedPixelData {
-    pub fn new<'d, D>(decoder: D) -> ImageResult<Self> where D: ImageDecoder<'d>
-    {
-        let color = decoder.colortype();
-        let (w, h) = decoder.dimensions();
-        let stride = decoder.row_bytes();
-        let pixels = decoder.read_image()?;
-        
-        Ok(DecodedPixelData { pixels, size: math::Vector2(w as _, h as _), color, stride: stride as _ })
-    }
-    pub fn format(&self) -> PixelFormat
-    {
-        match self.color
-        {
-            image::ColorType::RGB(8) => PixelFormat::RGB24,
-            image::ColorType::RGBA(8) => PixelFormat::RGBA32,
-            image::ColorType::BGR(8) => PixelFormat::BGR24,
-            image::ColorType::BGRA(8) => PixelFormat::BGRA32,
-            _ => panic!("unsupported color type: {:?}", self.color)
-        }
-    }
-
-    pub fn u8_pixels(&self) -> &[u8] { &self.pixels }
-    pub fn u8_pixels_alphaed<'d>(&'d self)
-        -> PixelFormatAlphaed<'d, rayon::iter::Map<rayon::slice::Chunks<'d, u8>, impl Fn(&'d [u8]) -> [u8; 4]>>
-    {
-        match self.color
-        {
-            image::ColorType::RGBA(8) | image::ColorType::BGRA(8) =>
-                PixelFormatAlphaed::Raw(&self.pixels),
-            image::ColorType::RGB(8) | image::ColorType::BGR(8) =>
-                PixelFormatAlphaed::Converted(self.pixels.par_chunks(3).map(|rgb| [rgb[0], rgb[1], rgb[2], 255])),
-            c => panic!("conversion method not found for format {:?}", c)
-        }
-    }
-    pub fn is_lacking_alpha_format(&self) -> bool { !self.has_alpha() }
-    pub fn has_alpha(&self) -> bool
-    {
-        match self.color
-        {
-            image::ColorType::RGBA(8) | image::ColorType::BGRA(8) => true,
-            _ => false
-        }
-    }
-    pub fn format(&self) -> super::PixelFormat {
-        match self.color {
-            image::ColorType::RGBA(8) => super::PixelFormat::RGBA32,
-            image::ColorType::BGRA(8) => super::PixelFormat::BGRA32,
-            image::ColorType::RGB(8) => super::PixelFormat::RGB24,
-            image::ColorType::BGR(8) => super::PixelFormat::BGR24,
-            c => panic!("unsupported format: {:?}", c)
-        }
-    }
-    pub fn format_alpha(&self) -> super::PixelFormat {
-        match self.color {
-            image::ColorType::RGBA(8) | image::ColorType::RGB(8) => super::PixelFormat::RGBA32,
-            image::ColorType::BGRA(8) | image::ColorType::BGR(8) => super::PixelFormat::BGRA32,
-            c => panic!("unsupported format: {:?}", c)
-        }
-    }
-}
-pub struct PNG(pub DecodedPixelData);
-pub struct TGA(pub DecodedPixelData);
-pub struct TIFF(pub DecodedPixelData);
-pub struct WebP(pub DecodedPixelData);
-pub struct BMP(pub DecodedPixelData);
-pub struct HDR { pub info: HDRMetadata, pub pixels: Vec<RGBE8Pixel> }
-impl LogicalAssetData for PNG { const EXT: &'static str = "png"; }
-impl LogicalAssetData for TGA { const EXT: &'static str = "tga"; }
-impl LogicalAssetData for TIFF { const EXT: &'static str = "tiff"; }
-impl LogicalAssetData for WebP { const EXT: &'static str = "webp"; }
-impl LogicalAssetData for BMP { const EXT: &'static str = "bmp"; }
-impl LogicalAssetData for HDR { const EXT: &'static str = "hdr"; }
-impl FromAsset for PNG {
-    type Error = ImageError;
-<<<<<<< HEAD
-    fn from_asset<Asset: Read + Seek + 'static>(_path: &str, asset: Asset) -> Result<Self, ImageError> {
-=======
-    fn from_asset<Asset: Read + Seek + 'static>(asset: Asset) -> Result<Self, ImageError> {
->>>>>>> 7dae0128
-        image::png::PNGDecoder::new(asset).and_then(DecodedPixelData::new).map(PNG)
-    }
-}
-impl FromAsset for TGA {
-    type Error = ImageError;
-<<<<<<< HEAD
-    fn from_asset<Asset: Read + Seek + 'static>(_path: &str, asset: Asset) -> Result<Self, ImageError> {
-=======
-    fn from_asset<Asset: Read + Seek + 'static>(asset: Asset) -> Result<Self, ImageError> {
->>>>>>> 7dae0128
-        image::tga::TGADecoder::new(asset).and_then(DecodedPixelData::new).map(TGA)
-    }
-}
-impl FromAsset for TIFF {
-    type Error = ImageError;
-<<<<<<< HEAD
-    fn from_asset<Asset: Read + Seek + 'static>(_path: &str, asset: Asset) -> Result<Self, ImageError> {
-=======
-    fn from_asset<Asset: Read + Seek + 'static>(asset: Asset) -> Result<Self, ImageError> {
->>>>>>> 7dae0128
-        image::tiff::TIFFDecoder::new(asset).and_then(DecodedPixelData::new).map(TIFF)
-    }
-}
-impl FromAsset for WebP {
-    type Error = ImageError;
-<<<<<<< HEAD
-    fn from_asset<Asset: Read + Seek + 'static>(_path: &str, asset: Asset) -> Result<Self, ImageError> {
-=======
-    fn from_asset<Asset: Read + Seek + 'static>(asset: Asset) -> Result<Self, ImageError> {
->>>>>>> 7dae0128
-        image::webp::WebpDecoder::new(asset).and_then(DecodedPixelData::new).map(WebP)
-    }
-}
-impl FromAsset for BMP {
-    type Error = ImageError;
-<<<<<<< HEAD
-    fn from_asset<Asset: Read + Seek + 'static>(_path: &str, asset: Asset) -> Result<Self, ImageError> {
-=======
-    fn from_asset<Asset: Read + Seek + 'static>(asset: Asset) -> Result<Self, ImageError> {
->>>>>>> 7dae0128
-        image::bmp::BMPDecoder::new(asset).and_then(DecodedPixelData::new).map(BMP)
-    }
-}
-impl FromAsset for HDR {
-    type Error = ImageError;
-<<<<<<< HEAD
-    fn from_asset<Asset: Read + Seek + 'static>(_path: &str, asset: Asset) -> Result<Self, ImageError> {
-=======
-    fn from_asset<Asset: Read + Seek + 'static>(asset: Asset) -> Result<Self, ImageError> {
->>>>>>> 7dae0128
-        let ireader = HDRDecoder::new(BufReader::new(asset))?;
-        let meta = ireader.metadata();
-        let pixels = ireader.read_image_native()?;
-
-        Ok(HDR { info: meta, pixels })
-    }
-}
-
-pub struct GLTFBinary(gltf_loader::GLTFRenderableObject);
-impl LogicalAssetData for GLTFBinary { const EXT: &'static str = "glb"; }
-impl FromAsset for GLTFBinary
-{
-    type Error = IOError;
-    fn from_asset<Asset: Read + Seek + 'static>(_path: &str, mut asset: Asset) -> IOResult<Self>
-    {
-        let mut chunks = gltf_loader::read_glb(&mut asset)?;
-        let info_chunk_data = chunks.next().expect("Info chunk needed")?.unwrap_json();
-        let info = gltf_loader::deserialize_info_json(&info_chunk_data);
-        let ro = gltf_loader::GLTFRenderableObject::new(&info, chunks.map(|r| r.expect("IO Error")));
-
-        Ok(GLTFBinary(ro))
-    }
-}
-impl Deref for GLTFBinary
-{
-    type Target = gltf_loader::GLTFRenderableObject;
-    fn deref(&self) -> &Self::Target { &self.0 }
-}
+
+use std::io::{Result as IOResult, BufReader, Error as IOError, ErrorKind, Cursor};
+use std::io::prelude::{Read, Seek};
+use std::ops::Deref;
+use rayon::prelude::*;
+use super::PixelFormat;
+
+pub trait PlatformAssetLoader {
+    type Asset: Read + Seek + 'static;
+    type StreamingAsset: Read + 'static;
+
+    fn get(&self, path: &str, ext: &str) -> IOResult<Self::Asset>;
+    fn get_streaming(&self, path: &str, ext: &str) -> IOResult<Self::StreamingAsset>;
+}
+pub trait LogicalAssetData: Sized
+{
+    const EXT: &'static str;
+}
+pub trait FromAsset: LogicalAssetData
+{
+    type Error: From<IOError>;
+    fn from_asset<Asset: Read + Seek + 'static>(path: &str, asset: Asset) -> Result<Self, Self::Error>;
+    
+    fn from_archive(reader: &mut archive::ArchiveRead, path: &str) -> Result<Self, Self::Error>
+    {
+        match reader.read_bin(path)?
+        {
+            None => Err(IOError::new(ErrorKind::NotFound, "No Entry in primary asset package").into()),
+            Some(b) => Self::from_asset(path, Cursor::new(b))
+        }
+    }
+}
+pub trait FromStreamingAsset: LogicalAssetData
+{
+    type Error: From<IOError>;
+    fn from_asset<Asset: Read + 'static>(path: &str, asset: Asset) -> Result<Self, Self::Error>;
+}
+
+impl LogicalAssetData for super::PolygonModelExtended { const EXT: &'static str = "pmx"; }
+impl FromAsset for super::PolygonModelExtended {
+    type Error = super::mmdloader::pmx::LoadingError;
+
+    fn from_asset<Asset: Read + Seek + 'static>(path: &str, asset: Asset) -> Result<Self, Self::Error> {
+        let mut base = path.split(".").map(|c| c.to_owned()).collect::<Vec<_>>(); base.pop();
+        super::PolygonModelExtended::load(base, BufReader::new(asset))
+    }
+}
+impl LogicalAssetData for super::mmdloader::vmd::MotionData { const EXT: &'static str = "vmd"; }
+impl FromAsset for super::mmdloader::vmd::MotionData
+{
+    type Error = super::mmdloader::vmd::LoadingError;
+
+    fn from_asset<Asset: Read + Seek + 'static>(_path: &str, asset: Asset) -> Result<Self, Self::Error>
+    {
+        super::mmdloader::vmd::MotionData::read(&mut BufReader::new(asset))
+    }
+}
+
+pub enum PixelFormatAlphaed<'d, T: 'd + IndexedParallelIterator<Item = [u8; 4]>> { Raw(&'d [u8]), Converted(T) }
+
+use image::{ImageDecoder, ImageResult, ImageError};
+use image::hdr::{HDRDecoder, HDRMetadata, RGBE8Pixel};
+pub struct DecodedPixelData {
+    pub pixels: Vec<u8>, pub size: math::Vector2<u32>,
+    pub color: image::ColorType, pub stride: usize
+}
+impl DecodedPixelData {
+    pub fn new<'d, D>(decoder: D) -> ImageResult<Self> where D: ImageDecoder<'d>
+    {
+        let color = decoder.colortype();
+        let (w, h) = decoder.dimensions();
+        let stride = decoder.row_bytes();
+        let pixels = decoder.read_image()?;
+        
+        Ok(DecodedPixelData { pixels, size: math::Vector2(w as _, h as _), color, stride: stride as _ })
+    }
+    pub fn format(&self) -> PixelFormat
+    {
+        match self.color
+        {
+            image::ColorType::RGB(8) => PixelFormat::RGB24,
+            image::ColorType::RGBA(8) => PixelFormat::RGBA32,
+            image::ColorType::BGR(8) => PixelFormat::BGR24,
+            image::ColorType::BGRA(8) => PixelFormat::BGRA32,
+            _ => panic!("unsupported color type: {:?}", self.color)
+        }
+    }
+
+    pub fn u8_pixels(&self) -> &[u8] { &self.pixels }
+    pub fn u8_pixels_alphaed<'d>(&'d self)
+        -> PixelFormatAlphaed<'d, rayon::iter::Map<rayon::slice::Chunks<'d, u8>, impl Fn(&'d [u8]) -> [u8; 4]>>
+    {
+        match self.color
+        {
+            image::ColorType::RGBA(8) | image::ColorType::BGRA(8) =>
+                PixelFormatAlphaed::Raw(&self.pixels),
+            image::ColorType::RGB(8) | image::ColorType::BGR(8) =>
+                PixelFormatAlphaed::Converted(self.pixels.par_chunks(3).map(|rgb| [rgb[0], rgb[1], rgb[2], 255])),
+            c => panic!("conversion method not found for format {:?}", c)
+        }
+    }
+    pub fn is_lacking_alpha_format(&self) -> bool { !self.has_alpha() }
+    pub fn has_alpha(&self) -> bool
+    {
+        match self.color
+        {
+            image::ColorType::RGBA(8) | image::ColorType::BGRA(8) => true,
+            _ => false
+        }
+    }
+    pub fn format(&self) -> super::PixelFormat {
+        match self.color {
+            image::ColorType::RGBA(8) => super::PixelFormat::RGBA32,
+            image::ColorType::BGRA(8) => super::PixelFormat::BGRA32,
+            image::ColorType::RGB(8) => super::PixelFormat::RGB24,
+            image::ColorType::BGR(8) => super::PixelFormat::BGR24,
+            c => panic!("unsupported format: {:?}", c)
+        }
+    }
+    pub fn format_alpha(&self) -> super::PixelFormat {
+        match self.color {
+            image::ColorType::RGBA(8) | image::ColorType::RGB(8) => super::PixelFormat::RGBA32,
+            image::ColorType::BGRA(8) | image::ColorType::BGR(8) => super::PixelFormat::BGRA32,
+            c => panic!("unsupported format: {:?}", c)
+        }
+    }
+}
+pub struct PNG(pub DecodedPixelData);
+pub struct TGA(pub DecodedPixelData);
+pub struct TIFF(pub DecodedPixelData);
+pub struct WebP(pub DecodedPixelData);
+pub struct BMP(pub DecodedPixelData);
+pub struct HDR { pub info: HDRMetadata, pub pixels: Vec<RGBE8Pixel> }
+impl LogicalAssetData for PNG { const EXT: &'static str = "png"; }
+impl LogicalAssetData for TGA { const EXT: &'static str = "tga"; }
+impl LogicalAssetData for TIFF { const EXT: &'static str = "tiff"; }
+impl LogicalAssetData for WebP { const EXT: &'static str = "webp"; }
+impl LogicalAssetData for BMP { const EXT: &'static str = "bmp"; }
+impl LogicalAssetData for HDR { const EXT: &'static str = "hdr"; }
+impl FromAsset for PNG {
+    type Error = ImageError;
+    fn from_asset<Asset: Read + Seek + 'static>(_path: &str, asset: Asset) -> Result<Self, ImageError> {
+        image::png::PNGDecoder::new(asset).and_then(DecodedPixelData::new).map(PNG)
+    }
+}
+impl FromAsset for TGA {
+    type Error = ImageError;
+    fn from_asset<Asset: Read + Seek + 'static>(_path: &str, asset: Asset) -> Result<Self, ImageError> {
+        image::tga::TGADecoder::new(asset).and_then(DecodedPixelData::new).map(TGA)
+    }
+}
+impl FromAsset for TIFF {
+    type Error = ImageError;
+    fn from_asset<Asset: Read + Seek + 'static>(_path: &str, asset: Asset) -> Result<Self, ImageError> {
+        image::tiff::TIFFDecoder::new(asset).and_then(DecodedPixelData::new).map(TIFF)
+    }
+}
+impl FromAsset for WebP {
+    type Error = ImageError;
+    fn from_asset<Asset: Read + Seek + 'static>(_path: &str, asset: Asset) -> Result<Self, ImageError> {
+        image::webp::WebpDecoder::new(asset).and_then(DecodedPixelData::new).map(WebP)
+    }
+}
+impl FromAsset for BMP {
+    type Error = ImageError;
+    fn from_asset<Asset: Read + Seek + 'static>(_path: &str, asset: Asset) -> Result<Self, ImageError> {
+        image::bmp::BMPDecoder::new(asset).and_then(DecodedPixelData::new).map(BMP)
+    }
+}
+impl FromAsset for HDR {
+    type Error = ImageError;
+    fn from_asset<Asset: Read + Seek + 'static>(_path: &str, asset: Asset) -> Result<Self, ImageError> {
+        let ireader = HDRDecoder::new(BufReader::new(asset))?;
+        let meta = ireader.metadata();
+        let pixels = ireader.read_image_native()?;
+
+        Ok(HDR { info: meta, pixels })
+    }
+}
+
+pub struct GLTFBinary(gltf_loader::GLTFRenderableObject);
+impl LogicalAssetData for GLTFBinary { const EXT: &'static str = "glb"; }
+impl FromAsset for GLTFBinary
+{
+    type Error = IOError;
+    fn from_asset<Asset: Read + Seek + 'static>(_path: &str, mut asset: Asset) -> IOResult<Self>
+    {
+        let mut chunks = gltf_loader::read_glb(&mut asset)?;
+        let info_chunk_data = chunks.next().expect("Info chunk needed")?.unwrap_json();
+        let info = gltf_loader::deserialize_info_json(&info_chunk_data);
+        let ro = gltf_loader::GLTFRenderableObject::new(&info, chunks.map(|r| r.expect("IO Error")));
+
+        Ok(GLTFBinary(ro))
+    }
+}
+impl Deref for GLTFBinary
+{
+    type Target = gltf_loader::GLTFRenderableObject;
+    fn deref(&self) -> &Self::Target { &self.0 }
+}