
use std::io::{Result as IOResult, BufReader, Error as IOError, ErrorKind, Cursor, SeekFrom};
use std::io::prelude::{Read, Seek};
use super::PixelFormat;

pub trait InputStream: Read {
    fn skip(&mut self, amount: u64) -> IOResult<u64>;
}
impl<T> InputStream for T where T: Seek + Read {
    fn skip(&mut self, amount: u64) -> IOResult<u64> { self.seek(SeekFrom::Current(amount as _)) }
}

pub trait PlatformAssetLoader {
<<<<<<< HEAD
    type Asset: Read + Seek;
    type StreamingAsset: InputStream + 'static;
=======
    type Asset: Read + Seek + 'static;
    type StreamingAsset: Read + 'static;
>>>>>>> a7e86f80

    fn get(&self, path: &str, ext: &str) -> IOResult<Self::Asset>;
    fn get_streaming(&self, path: &str, ext: &str) -> IOResult<Self::StreamingAsset>;
}
pub trait LogicalAssetData: Sized {
    const EXT: &'static str;
}
pub trait FromAsset: LogicalAssetData {
    type Error: From<IOError>;
    fn from_asset<Asset: Read + Seek + 'static>(asset: Asset) -> Result<Self, Self::Error>;
    
    fn from_archive(reader: &mut archive::ArchiveRead, path: &str) -> Result<Self, Self::Error> {
        let bin = reader.read_bin(path)?;
        match bin {
            None => Err(IOError::new(ErrorKind::NotFound, "No Entry in primary asset package").into()),
            Some(b) => Self::from_asset(Cursor::new(b))
        }
    }
}
pub trait FromStreamingAsset: LogicalAssetData {
    type Error: From<IOError>;
<<<<<<< HEAD
    fn from_asset<Asset: InputStream + 'static>(asset: Asset) -> Result<Self, Self::Error>;
=======
    fn from_asset<Asset: Read + 'static>(asset: Asset) -> Result<Self, Self::Error>;
>>>>>>> a7e86f80
}
use vertex_processing_pack::*;
impl LogicalAssetData for PvpContainer { const EXT: &'static str = "pvp"; }
impl FromAsset for PvpContainer {
    type Error = IOError;

    fn from_asset<Asset: Read + Seek + 'static>(asset: Asset) -> IOResult<Self> {
        PvpContainerReader::new(BufReader::new(asset)).and_then(PvpContainerReader::into_container)
    }
}

use image::{ImageDecoder, ImageResult, ImageError};
use image::hdr::{HDRDecoder, HDRMetadata, RGBE8Pixel};
pub struct DecodedPixelData {
    pub pixels: Vec<u8>, pub size: math::Vector2<u32>,
    pub color: image::ColorType, pub stride: usize
}
impl DecodedPixelData {
    pub fn new<'d, D>(decoder: D) -> ImageResult<Self> where D: ImageDecoder<'d>
    {
        let color = decoder.colortype();
        let (w, h) = decoder.dimensions();
        let stride = decoder.row_bytes();
        let pixels = decoder.read_image()?;
        
        Ok(DecodedPixelData { pixels, size: math::Vector2(w as _, h as _), color, stride: stride as _ })
    }
    pub fn format(&self) -> PixelFormat
    {
        match self.color
        {
            image::ColorType::RGB(8) => PixelFormat::RGB24,
            image::ColorType::RGBA(8) => PixelFormat::RGBA32,
            image::ColorType::BGR(8) => PixelFormat::BGR24,
            image::ColorType::BGRA(8) => PixelFormat::BGRA32,
            _ => panic!("unsupported color type: {:?}", self.color)
        }
    }

    pub fn u8_pixels(&self) -> &[u8] { &self.pixels }
}
pub struct PNG(pub DecodedPixelData);
pub struct TGA(pub DecodedPixelData);
pub struct TIFF(pub DecodedPixelData);
pub struct WebP(pub DecodedPixelData);
pub struct BMP(pub DecodedPixelData);
pub struct HDR { pub info: HDRMetadata, pub pixels: Vec<RGBE8Pixel> }
impl LogicalAssetData for PNG { const EXT: &'static str = "png"; }
impl LogicalAssetData for TGA { const EXT: &'static str = "tga"; }
impl LogicalAssetData for TIFF { const EXT: &'static str = "tiff"; }
impl LogicalAssetData for WebP { const EXT: &'static str = "webp"; }
impl LogicalAssetData for BMP { const EXT: &'static str = "bmp"; }
impl LogicalAssetData for HDR { const EXT: &'static str = "hdr"; }
impl FromAsset for PNG {
    type Error = ImageError;
    fn from_asset<Asset: Read + Seek + 'static>(asset: Asset) -> Result<Self, ImageError> {
        image::png::PNGDecoder::new(asset).and_then(DecodedPixelData::new).map(PNG)
    }
}
impl FromAsset for TGA {
    type Error = ImageError;
    fn from_asset<Asset: Read + Seek + 'static>(asset: Asset) -> Result<Self, ImageError> {
        image::tga::TGADecoder::new(asset).and_then(DecodedPixelData::new).map(TGA)
    }
}
impl FromAsset for TIFF {
    type Error = ImageError;
    fn from_asset<Asset: Read + Seek + 'static>(asset: Asset) -> Result<Self, ImageError> {
        image::tiff::TIFFDecoder::new(asset).and_then(DecodedPixelData::new).map(TIFF)
    }
}
impl FromAsset for WebP {
    type Error = ImageError;
    fn from_asset<Asset: Read + Seek + 'static>(asset: Asset) -> Result<Self, ImageError> {
        image::webp::WebpDecoder::new(asset).and_then(DecodedPixelData::new).map(WebP)
    }
}
impl FromAsset for BMP {
    type Error = ImageError;
    fn from_asset<Asset: Read + Seek + 'static>(asset: Asset) -> Result<Self, ImageError> {
        image::bmp::BMPDecoder::new(asset).and_then(DecodedPixelData::new).map(BMP)
    }
}
impl FromAsset for HDR {
    type Error = ImageError;
    fn from_asset<Asset: Read + Seek + 'static>(asset: Asset) -> Result<Self, ImageError> {
        let ireader = HDRDecoder::new(BufReader::new(asset))?;
        let meta = ireader.metadata();
        let pixels = ireader.read_image_native()?;

        Ok(HDR { info: meta, pixels })
    }
}
<|MERGE_RESOLUTION|>--- conflicted
+++ resolved
@@ -1,139 +1,130 @@
-
-use std::io::{Result as IOResult, BufReader, Error as IOError, ErrorKind, Cursor, SeekFrom};
-use std::io::prelude::{Read, Seek};
-use super::PixelFormat;
-
-pub trait InputStream: Read {
-    fn skip(&mut self, amount: u64) -> IOResult<u64>;
-}
-impl<T> InputStream for T where T: Seek + Read {
-    fn skip(&mut self, amount: u64) -> IOResult<u64> { self.seek(SeekFrom::Current(amount as _)) }
-}
-
-pub trait PlatformAssetLoader {
-<<<<<<< HEAD
-    type Asset: Read + Seek;
-    type StreamingAsset: InputStream + 'static;
-=======
-    type Asset: Read + Seek + 'static;
-    type StreamingAsset: Read + 'static;
->>>>>>> a7e86f80
-
-    fn get(&self, path: &str, ext: &str) -> IOResult<Self::Asset>;
-    fn get_streaming(&self, path: &str, ext: &str) -> IOResult<Self::StreamingAsset>;
-}
-pub trait LogicalAssetData: Sized {
-    const EXT: &'static str;
-}
-pub trait FromAsset: LogicalAssetData {
-    type Error: From<IOError>;
-    fn from_asset<Asset: Read + Seek + 'static>(asset: Asset) -> Result<Self, Self::Error>;
-    
-    fn from_archive(reader: &mut archive::ArchiveRead, path: &str) -> Result<Self, Self::Error> {
-        let bin = reader.read_bin(path)?;
-        match bin {
-            None => Err(IOError::new(ErrorKind::NotFound, "No Entry in primary asset package").into()),
-            Some(b) => Self::from_asset(Cursor::new(b))
-        }
-    }
-}
-pub trait FromStreamingAsset: LogicalAssetData {
-    type Error: From<IOError>;
-<<<<<<< HEAD
-    fn from_asset<Asset: InputStream + 'static>(asset: Asset) -> Result<Self, Self::Error>;
-=======
-    fn from_asset<Asset: Read + 'static>(asset: Asset) -> Result<Self, Self::Error>;
->>>>>>> a7e86f80
-}
-use vertex_processing_pack::*;
-impl LogicalAssetData for PvpContainer { const EXT: &'static str = "pvp"; }
-impl FromAsset for PvpContainer {
-    type Error = IOError;
-
-    fn from_asset<Asset: Read + Seek + 'static>(asset: Asset) -> IOResult<Self> {
-        PvpContainerReader::new(BufReader::new(asset)).and_then(PvpContainerReader::into_container)
-    }
-}
-
-use image::{ImageDecoder, ImageResult, ImageError};
-use image::hdr::{HDRDecoder, HDRMetadata, RGBE8Pixel};
-pub struct DecodedPixelData {
-    pub pixels: Vec<u8>, pub size: math::Vector2<u32>,
-    pub color: image::ColorType, pub stride: usize
-}
-impl DecodedPixelData {
-    pub fn new<'d, D>(decoder: D) -> ImageResult<Self> where D: ImageDecoder<'d>
-    {
-        let color = decoder.colortype();
-        let (w, h) = decoder.dimensions();
-        let stride = decoder.row_bytes();
-        let pixels = decoder.read_image()?;
-        
-        Ok(DecodedPixelData { pixels, size: math::Vector2(w as _, h as _), color, stride: stride as _ })
-    }
-    pub fn format(&self) -> PixelFormat
-    {
-        match self.color
-        {
-            image::ColorType::RGB(8) => PixelFormat::RGB24,
-            image::ColorType::RGBA(8) => PixelFormat::RGBA32,
-            image::ColorType::BGR(8) => PixelFormat::BGR24,
-            image::ColorType::BGRA(8) => PixelFormat::BGRA32,
-            _ => panic!("unsupported color type: {:?}", self.color)
-        }
-    }
-
-    pub fn u8_pixels(&self) -> &[u8] { &self.pixels }
-}
-pub struct PNG(pub DecodedPixelData);
-pub struct TGA(pub DecodedPixelData);
-pub struct TIFF(pub DecodedPixelData);
-pub struct WebP(pub DecodedPixelData);
-pub struct BMP(pub DecodedPixelData);
-pub struct HDR { pub info: HDRMetadata, pub pixels: Vec<RGBE8Pixel> }
-impl LogicalAssetData for PNG { const EXT: &'static str = "png"; }
-impl LogicalAssetData for TGA { const EXT: &'static str = "tga"; }
-impl LogicalAssetData for TIFF { const EXT: &'static str = "tiff"; }
-impl LogicalAssetData for WebP { const EXT: &'static str = "webp"; }
-impl LogicalAssetData for BMP { const EXT: &'static str = "bmp"; }
-impl LogicalAssetData for HDR { const EXT: &'static str = "hdr"; }
-impl FromAsset for PNG {
-    type Error = ImageError;
-    fn from_asset<Asset: Read + Seek + 'static>(asset: Asset) -> Result<Self, ImageError> {
-        image::png::PNGDecoder::new(asset).and_then(DecodedPixelData::new).map(PNG)
-    }
-}
-impl FromAsset for TGA {
-    type Error = ImageError;
-    fn from_asset<Asset: Read + Seek + 'static>(asset: Asset) -> Result<Self, ImageError> {
-        image::tga::TGADecoder::new(asset).and_then(DecodedPixelData::new).map(TGA)
-    }
-}
-impl FromAsset for TIFF {
-    type Error = ImageError;
-    fn from_asset<Asset: Read + Seek + 'static>(asset: Asset) -> Result<Self, ImageError> {
-        image::tiff::TIFFDecoder::new(asset).and_then(DecodedPixelData::new).map(TIFF)
-    }
-}
-impl FromAsset for WebP {
-    type Error = ImageError;
-    fn from_asset<Asset: Read + Seek + 'static>(asset: Asset) -> Result<Self, ImageError> {
-        image::webp::WebpDecoder::new(asset).and_then(DecodedPixelData::new).map(WebP)
-    }
-}
-impl FromAsset for BMP {
-    type Error = ImageError;
-    fn from_asset<Asset: Read + Seek + 'static>(asset: Asset) -> Result<Self, ImageError> {
-        image::bmp::BMPDecoder::new(asset).and_then(DecodedPixelData::new).map(BMP)
-    }
-}
-impl FromAsset for HDR {
-    type Error = ImageError;
-    fn from_asset<Asset: Read + Seek + 'static>(asset: Asset) -> Result<Self, ImageError> {
-        let ireader = HDRDecoder::new(BufReader::new(asset))?;
-        let meta = ireader.metadata();
-        let pixels = ireader.read_image_native()?;
-
-        Ok(HDR { info: meta, pixels })
-    }
-}
+
+use std::io::{Result as IOResult, BufReader, Error as IOError, ErrorKind, Cursor, SeekFrom};
+use std::io::prelude::{Read, Seek};
+use super::PixelFormat;
+
+pub trait InputStream: Read {
+    fn skip(&mut self, amount: u64) -> IOResult<u64>;
+}
+impl<T> InputStream for T where T: Seek + Read {
+    fn skip(&mut self, amount: u64) -> IOResult<u64> { self.seek(SeekFrom::Current(amount as _)) }
+}
+
+pub trait PlatformAssetLoader {
+    type Asset: Read + Seek + 'static;
+    type StreamingAsset: InputStream + 'static;
+
+    fn get(&self, path: &str, ext: &str) -> IOResult<Self::Asset>;
+    fn get_streaming(&self, path: &str, ext: &str) -> IOResult<Self::StreamingAsset>;
+}
+pub trait LogicalAssetData: Sized {
+    const EXT: &'static str;
+}
+pub trait FromAsset: LogicalAssetData {
+    type Error: From<IOError>;
+    fn from_asset<Asset: Read + Seek + 'static>(asset: Asset) -> Result<Self, Self::Error>;
+    
+    fn from_archive(reader: &mut archive::ArchiveRead, path: &str) -> Result<Self, Self::Error> {
+        let bin = reader.read_bin(path)?;
+        match bin {
+            None => Err(IOError::new(ErrorKind::NotFound, "No Entry in primary asset package").into()),
+            Some(b) => Self::from_asset(Cursor::new(b))
+        }
+    }
+}
+pub trait FromStreamingAsset: LogicalAssetData {
+    type Error: From<IOError>;
+    fn from_asset<Asset: InputStream + 'static>(asset: Asset) -> Result<Self, Self::Error>;
+}
+use vertex_processing_pack::*;
+impl LogicalAssetData for PvpContainer { const EXT: &'static str = "pvp"; }
+impl FromAsset for PvpContainer {
+    type Error = IOError;
+
+    fn from_asset<Asset: Read + Seek + 'static>(asset: Asset) -> IOResult<Self> {
+        PvpContainerReader::new(BufReader::new(asset)).and_then(PvpContainerReader::into_container)
+    }
+}
+
+use image::{ImageDecoder, ImageResult, ImageError};
+use image::hdr::{HDRDecoder, HDRMetadata, RGBE8Pixel};
+pub struct DecodedPixelData {
+    pub pixels: Vec<u8>, pub size: math::Vector2<u32>,
+    pub color: image::ColorType, pub stride: usize
+}
+impl DecodedPixelData {
+    pub fn new<'d, D>(decoder: D) -> ImageResult<Self> where D: ImageDecoder<'d>
+    {
+        let color = decoder.colortype();
+        let (w, h) = decoder.dimensions();
+        let stride = decoder.row_bytes();
+        let pixels = decoder.read_image()?;
+        
+        Ok(DecodedPixelData { pixels, size: math::Vector2(w as _, h as _), color, stride: stride as _ })
+    }
+    pub fn format(&self) -> PixelFormat
+    {
+        match self.color
+        {
+            image::ColorType::RGB(8) => PixelFormat::RGB24,
+            image::ColorType::RGBA(8) => PixelFormat::RGBA32,
+            image::ColorType::BGR(8) => PixelFormat::BGR24,
+            image::ColorType::BGRA(8) => PixelFormat::BGRA32,
+            _ => panic!("unsupported color type: {:?}", self.color)
+        }
+    }
+
+    pub fn u8_pixels(&self) -> &[u8] { &self.pixels }
+}
+pub struct PNG(pub DecodedPixelData);
+pub struct TGA(pub DecodedPixelData);
+pub struct TIFF(pub DecodedPixelData);
+pub struct WebP(pub DecodedPixelData);
+pub struct BMP(pub DecodedPixelData);
+pub struct HDR { pub info: HDRMetadata, pub pixels: Vec<RGBE8Pixel> }
+impl LogicalAssetData for PNG { const EXT: &'static str = "png"; }
+impl LogicalAssetData for TGA { const EXT: &'static str = "tga"; }
+impl LogicalAssetData for TIFF { const EXT: &'static str = "tiff"; }
+impl LogicalAssetData for WebP { const EXT: &'static str = "webp"; }
+impl LogicalAssetData for BMP { const EXT: &'static str = "bmp"; }
+impl LogicalAssetData for HDR { const EXT: &'static str = "hdr"; }
+impl FromAsset for PNG {
+    type Error = ImageError;
+    fn from_asset<Asset: Read + Seek + 'static>(asset: Asset) -> Result<Self, ImageError> {
+        image::png::PNGDecoder::new(asset).and_then(DecodedPixelData::new).map(PNG)
+    }
+}
+impl FromAsset for TGA {
+    type Error = ImageError;
+    fn from_asset<Asset: Read + Seek + 'static>(asset: Asset) -> Result<Self, ImageError> {
+        image::tga::TGADecoder::new(asset).and_then(DecodedPixelData::new).map(TGA)
+    }
+}
+impl FromAsset for TIFF {
+    type Error = ImageError;
+    fn from_asset<Asset: Read + Seek + 'static>(asset: Asset) -> Result<Self, ImageError> {
+        image::tiff::TIFFDecoder::new(asset).and_then(DecodedPixelData::new).map(TIFF)
+    }
+}
+impl FromAsset for WebP {
+    type Error = ImageError;
+    fn from_asset<Asset: Read + Seek + 'static>(asset: Asset) -> Result<Self, ImageError> {
+        image::webp::WebpDecoder::new(asset).and_then(DecodedPixelData::new).map(WebP)
+    }
+}
+impl FromAsset for BMP {
+    type Error = ImageError;
+    fn from_asset<Asset: Read + Seek + 'static>(asset: Asset) -> Result<Self, ImageError> {
+        image::bmp::BMPDecoder::new(asset).and_then(DecodedPixelData::new).map(BMP)
+    }
+}
+impl FromAsset for HDR {
+    type Error = ImageError;
+    fn from_asset<Asset: Read + Seek + 'static>(asset: Asset) -> Result<Self, ImageError> {
+        let ireader = HDRDecoder::new(BufReader::new(asset))?;
+        let meta = ireader.metadata();
+        let pixels = ireader.read_image_native()?;
+
+        Ok(HDR { info: meta, pixels })
+    }
+}