
use std::io::{Result as IOResult, BufReader, Error as IOError, ErrorKind, Cursor};
use std::io::prelude::{Read, Seek};
use super::{PixelFormat, NativeLinker, EngineEvents, Engine};

pub trait PlatformAssetLoader {
    type Asset: Read + Seek + 'static;
    type StreamingAsset: Read + 'static;

    fn get(&self, path: &str, ext: &str) -> IOResult<Self::Asset>;
    fn get_streaming(&self, path: &str, ext: &str) -> IOResult<Self::StreamingAsset>;
}
pub trait LogicalAssetData: Sized
{
    const EXT: &'static str;
}
pub trait FromAsset: LogicalAssetData
{
    type Error: From<IOError>;
    fn from_asset<Asset: Read + Seek + 'static>(asset: Asset) -> Result<Self, Self::Error>;
    
    fn from_archive(reader: &mut archive::ArchiveRead, path: &str) -> Result<Self, Self::Error>
    {
        match reader.read_bin(path)?
        {
            None => Err(IOError::new(ErrorKind::NotFound, "No Entry in primary asset package").into()),
            Some(b) => Self::from_asset(Cursor::new(b))
        }
    }
}
pub trait FromStreamingAsset: LogicalAssetData
{
    type Error: From<IOError>;
<<<<<<< HEAD
    fn from_asset<Asset: Read>(asset: Asset) -> Result<Self, Self::Error>;
}

pub trait AssetLoaderService
{
    fn load<A: FromAsset>(&self, path: &str) -> Result<A, A::Error>;
    fn streaming<A: FromStreamingAsset>(&self, path: &str) -> Result<A, A::Error>;
}
impl<EE: EngineEvents<NL>, NL: NativeLinker> AssetLoaderService for Engine<EE, NL>
{
    fn load<A: FromAsset>(&self, path: &str) -> Result<A, A::Error>
    {
        A::from_asset(self.nativelink.asset_loader().get(path, A::EXT)?)
    }
    fn streaming<A: FromStreamingAsset>(&self, path: &str) -> Result<A, A::Error>
    {
        A::from_asset(self.nativelink.asset_loader().get_streaming(path, A::EXT)?)
    }
}
pub struct AsyncAssetLoader<'a, A: 'a + PlatformAssetLoader + Sync>(pub(crate) &'a A);
impl<'a, A: 'a + PlatformAssetLoader + Sync> AssetLoaderService for AsyncAssetLoader<'a, A>
{
    fn load<As: FromAsset>(&self, path: &str) -> Result<As, As::Error>
    {
        self.0.get(path, As::EXT).map_err(From::from).and_then(As::from_asset)
    }
    fn streaming<As: FromStreamingAsset>(&self, path: &str) -> Result<As, As::Error>
    {
        self.0.get_streaming(path, As::EXT).map_err(From::from).and_then(As::from_asset)
    }
}

use vertex_processing_pack::*;
impl LogicalAssetData for PvpContainer { const EXT: &'static str = "pvp"; }
impl FromAsset for PvpContainer {
    type Error = IOError;

    fn from_asset<Asset: Read + Seek>(asset: Asset) -> IOResult<Self> {
        PvpContainerReader::new(BufReader::new(asset)).and_then(PvpContainerReader::into_container)
    }
=======
    fn from_asset<Asset: Read + 'static>(asset: Asset) -> Result<Self, Self::Error>;
>>>>>>> 7dae0128
}

use image::{ImageDecoder, ImageResult, ImageError};
use image::hdr::{HDRDecoder, HDRMetadata, RGBE8Pixel};
pub struct DecodedPixelData {
    pub pixels: Vec<u8>, pub size: math::Vector2<u32>,
    pub color: image::ColorType, pub stride: usize
}
impl DecodedPixelData {
    pub fn new<'d, D>(decoder: D) -> ImageResult<Self> where D: ImageDecoder<'d>
    {
        let color = decoder.colortype();
        let (w, h) = decoder.dimensions();
        let stride = decoder.row_bytes();
        let pixels = decoder.read_image()?;
        
        Ok(DecodedPixelData { pixels, size: math::Vector2(w as _, h as _), color, stride: stride as _ })
    }
    pub fn format(&self) -> PixelFormat
    {
        match self.color
        {
            image::ColorType::RGB(8) => PixelFormat::RGB24,
            image::ColorType::RGBA(8) => PixelFormat::RGBA32,
            image::ColorType::BGR(8) => PixelFormat::BGR24,
            image::ColorType::BGRA(8) => PixelFormat::BGRA32,
            _ => panic!("unsupported color type: {:?}", self.color)
        }
    }

    pub fn u8_pixels(&self) -> &[u8] { &self.pixels }
}
pub struct PNG(pub DecodedPixelData);
pub struct TGA(pub DecodedPixelData);
pub struct TIFF(pub DecodedPixelData);
pub struct WebP(pub DecodedPixelData);
pub struct BMP(pub DecodedPixelData);
pub struct HDR { pub info: HDRMetadata, pub pixels: Vec<RGBE8Pixel> }
impl LogicalAssetData for PNG { const EXT: &'static str = "png"; }
impl LogicalAssetData for TGA { const EXT: &'static str = "tga"; }
impl LogicalAssetData for TIFF { const EXT: &'static str = "tiff"; }
impl LogicalAssetData for WebP { const EXT: &'static str = "webp"; }
impl LogicalAssetData for BMP { const EXT: &'static str = "bmp"; }
impl LogicalAssetData for HDR { const EXT: &'static str = "hdr"; }
impl FromAsset for PNG {
    type Error = ImageError;
    fn from_asset<Asset: Read + Seek + 'static>(asset: Asset) -> Result<Self, ImageError> {
        image::png::PNGDecoder::new(asset).and_then(DecodedPixelData::new).map(PNG)
    }
}
impl FromAsset for TGA {
    type Error = ImageError;
    fn from_asset<Asset: Read + Seek + 'static>(asset: Asset) -> Result<Self, ImageError> {
        image::tga::TGADecoder::new(asset).and_then(DecodedPixelData::new).map(TGA)
    }
}
impl FromAsset for TIFF {
    type Error = ImageError;
    fn from_asset<Asset: Read + Seek + 'static>(asset: Asset) -> Result<Self, ImageError> {
        image::tiff::TIFFDecoder::new(asset).and_then(DecodedPixelData::new).map(TIFF)
    }
}
impl FromAsset for WebP {
    type Error = ImageError;
    fn from_asset<Asset: Read + Seek + 'static>(asset: Asset) -> Result<Self, ImageError> {
        image::webp::WebpDecoder::new(asset).and_then(DecodedPixelData::new).map(WebP)
    }
}
impl FromAsset for BMP {
    type Error = ImageError;
    fn from_asset<Asset: Read + Seek + 'static>(asset: Asset) -> Result<Self, ImageError> {
        image::bmp::BMPDecoder::new(asset).and_then(DecodedPixelData::new).map(BMP)
    }
}
impl FromAsset for HDR {
    type Error = ImageError;
    fn from_asset<Asset: Read + Seek + 'static>(asset: Asset) -> Result<Self, ImageError> {
        let ireader = HDRDecoder::new(BufReader::new(asset))?;
        let meta = ireader.metadata();
        let pixels = ireader.read_image_native()?;

        Ok(HDR { info: meta, pixels })
    }
}
<|MERGE_RESOLUTION|>--- conflicted
+++ resolved
@@ -1,161 +1,147 @@
-
-use std::io::{Result as IOResult, BufReader, Error as IOError, ErrorKind, Cursor};
-use std::io::prelude::{Read, Seek};
-use super::{PixelFormat, NativeLinker, EngineEvents, Engine};
-
-pub trait PlatformAssetLoader {
-    type Asset: Read + Seek + 'static;
-    type StreamingAsset: Read + 'static;
-
-    fn get(&self, path: &str, ext: &str) -> IOResult<Self::Asset>;
-    fn get_streaming(&self, path: &str, ext: &str) -> IOResult<Self::StreamingAsset>;
-}
-pub trait LogicalAssetData: Sized
-{
-    const EXT: &'static str;
-}
-pub trait FromAsset: LogicalAssetData
-{
-    type Error: From<IOError>;
-    fn from_asset<Asset: Read + Seek + 'static>(asset: Asset) -> Result<Self, Self::Error>;
-    
-    fn from_archive(reader: &mut archive::ArchiveRead, path: &str) -> Result<Self, Self::Error>
-    {
-        match reader.read_bin(path)?
-        {
-            None => Err(IOError::new(ErrorKind::NotFound, "No Entry in primary asset package").into()),
-            Some(b) => Self::from_asset(Cursor::new(b))
-        }
-    }
-}
-pub trait FromStreamingAsset: LogicalAssetData
-{
-    type Error: From<IOError>;
-<<<<<<< HEAD
-    fn from_asset<Asset: Read>(asset: Asset) -> Result<Self, Self::Error>;
-}
-
-pub trait AssetLoaderService
-{
-    fn load<A: FromAsset>(&self, path: &str) -> Result<A, A::Error>;
-    fn streaming<A: FromStreamingAsset>(&self, path: &str) -> Result<A, A::Error>;
-}
-impl<EE: EngineEvents<NL>, NL: NativeLinker> AssetLoaderService for Engine<EE, NL>
-{
-    fn load<A: FromAsset>(&self, path: &str) -> Result<A, A::Error>
-    {
-        A::from_asset(self.nativelink.asset_loader().get(path, A::EXT)?)
-    }
-    fn streaming<A: FromStreamingAsset>(&self, path: &str) -> Result<A, A::Error>
-    {
-        A::from_asset(self.nativelink.asset_loader().get_streaming(path, A::EXT)?)
-    }
-}
-pub struct AsyncAssetLoader<'a, A: 'a + PlatformAssetLoader + Sync>(pub(crate) &'a A);
-impl<'a, A: 'a + PlatformAssetLoader + Sync> AssetLoaderService for AsyncAssetLoader<'a, A>
-{
-    fn load<As: FromAsset>(&self, path: &str) -> Result<As, As::Error>
-    {
-        self.0.get(path, As::EXT).map_err(From::from).and_then(As::from_asset)
-    }
-    fn streaming<As: FromStreamingAsset>(&self, path: &str) -> Result<As, As::Error>
-    {
-        self.0.get_streaming(path, As::EXT).map_err(From::from).and_then(As::from_asset)
-    }
-}
-
-use vertex_processing_pack::*;
-impl LogicalAssetData for PvpContainer { const EXT: &'static str = "pvp"; }
-impl FromAsset for PvpContainer {
-    type Error = IOError;
-
-    fn from_asset<Asset: Read + Seek>(asset: Asset) -> IOResult<Self> {
-        PvpContainerReader::new(BufReader::new(asset)).and_then(PvpContainerReader::into_container)
-    }
-=======
-    fn from_asset<Asset: Read + 'static>(asset: Asset) -> Result<Self, Self::Error>;
->>>>>>> 7dae0128
-}
-
-use image::{ImageDecoder, ImageResult, ImageError};
-use image::hdr::{HDRDecoder, HDRMetadata, RGBE8Pixel};
-pub struct DecodedPixelData {
-    pub pixels: Vec<u8>, pub size: math::Vector2<u32>,
-    pub color: image::ColorType, pub stride: usize
-}
-impl DecodedPixelData {
-    pub fn new<'d, D>(decoder: D) -> ImageResult<Self> where D: ImageDecoder<'d>
-    {
-        let color = decoder.colortype();
-        let (w, h) = decoder.dimensions();
-        let stride = decoder.row_bytes();
-        let pixels = decoder.read_image()?;
-        
-        Ok(DecodedPixelData { pixels, size: math::Vector2(w as _, h as _), color, stride: stride as _ })
-    }
-    pub fn format(&self) -> PixelFormat
-    {
-        match self.color
-        {
-            image::ColorType::RGB(8) => PixelFormat::RGB24,
-            image::ColorType::RGBA(8) => PixelFormat::RGBA32,
-            image::ColorType::BGR(8) => PixelFormat::BGR24,
-            image::ColorType::BGRA(8) => PixelFormat::BGRA32,
-            _ => panic!("unsupported color type: {:?}", self.color)
-        }
-    }
-
-    pub fn u8_pixels(&self) -> &[u8] { &self.pixels }
-}
-pub struct PNG(pub DecodedPixelData);
-pub struct TGA(pub DecodedPixelData);
-pub struct TIFF(pub DecodedPixelData);
-pub struct WebP(pub DecodedPixelData);
-pub struct BMP(pub DecodedPixelData);
-pub struct HDR { pub info: HDRMetadata, pub pixels: Vec<RGBE8Pixel> }
-impl LogicalAssetData for PNG { const EXT: &'static str = "png"; }
-impl LogicalAssetData for TGA { const EXT: &'static str = "tga"; }
-impl LogicalAssetData for TIFF { const EXT: &'static str = "tiff"; }
-impl LogicalAssetData for WebP { const EXT: &'static str = "webp"; }
-impl LogicalAssetData for BMP { const EXT: &'static str = "bmp"; }
-impl LogicalAssetData for HDR { const EXT: &'static str = "hdr"; }
-impl FromAsset for PNG {
-    type Error = ImageError;
-    fn from_asset<Asset: Read + Seek + 'static>(asset: Asset) -> Result<Self, ImageError> {
-        image::png::PNGDecoder::new(asset).and_then(DecodedPixelData::new).map(PNG)
-    }
-}
-impl FromAsset for TGA {
-    type Error = ImageError;
-    fn from_asset<Asset: Read + Seek + 'static>(asset: Asset) -> Result<Self, ImageError> {
-        image::tga::TGADecoder::new(asset).and_then(DecodedPixelData::new).map(TGA)
-    }
-}
-impl FromAsset for TIFF {
-    type Error = ImageError;
-    fn from_asset<Asset: Read + Seek + 'static>(asset: Asset) -> Result<Self, ImageError> {
-        image::tiff::TIFFDecoder::new(asset).and_then(DecodedPixelData::new).map(TIFF)
-    }
-}
-impl FromAsset for WebP {
-    type Error = ImageError;
-    fn from_asset<Asset: Read + Seek + 'static>(asset: Asset) -> Result<Self, ImageError> {
-        image::webp::WebpDecoder::new(asset).and_then(DecodedPixelData::new).map(WebP)
-    }
-}
-impl FromAsset for BMP {
-    type Error = ImageError;
-    fn from_asset<Asset: Read + Seek + 'static>(asset: Asset) -> Result<Self, ImageError> {
-        image::bmp::BMPDecoder::new(asset).and_then(DecodedPixelData::new).map(BMP)
-    }
-}
-impl FromAsset for HDR {
-    type Error = ImageError;
-    fn from_asset<Asset: Read + Seek + 'static>(asset: Asset) -> Result<Self, ImageError> {
-        let ireader = HDRDecoder::new(BufReader::new(asset))?;
-        let meta = ireader.metadata();
-        let pixels = ireader.read_image_native()?;
-
-        Ok(HDR { info: meta, pixels })
-    }
-}
+
+use std::io::{Result as IOResult, BufReader, Error as IOError, ErrorKind, Cursor};
+use std::io::prelude::{Read, Seek};
+use super::{PixelFormat, NativeLinker, EngineEvents, Engine};
+
+pub trait PlatformAssetLoader {
+    type Asset: Read + Seek + 'static;
+    type StreamingAsset: Read + 'static;
+
+    fn get(&self, path: &str, ext: &str) -> IOResult<Self::Asset>;
+    fn get_streaming(&self, path: &str, ext: &str) -> IOResult<Self::StreamingAsset>;
+}
+pub trait LogicalAssetData: Sized
+{
+    const EXT: &'static str;
+}
+pub trait FromAsset: LogicalAssetData
+{
+    type Error: From<IOError>;
+    fn from_asset<Asset: Read + Seek + 'static>(asset: Asset) -> Result<Self, Self::Error>;
+    
+    fn from_archive(reader: &mut archive::ArchiveRead, path: &str) -> Result<Self, Self::Error>
+    {
+        match reader.read_bin(path)?
+        {
+            None => Err(IOError::new(ErrorKind::NotFound, "No Entry in primary asset package").into()),
+            Some(b) => Self::from_asset(Cursor::new(b))
+        }
+    }
+}
+pub trait FromStreamingAsset: LogicalAssetData
+{
+    type Error: From<IOError>;
+    fn from_asset<Asset: Read + 'static>(asset: Asset) -> Result<Self, Self::Error>;
+}
+
+pub trait AssetLoaderService
+{
+    fn load<A: FromAsset>(&self, path: &str) -> Result<A, A::Error>;
+    fn streaming<A: FromStreamingAsset>(&self, path: &str) -> Result<A, A::Error>;
+}
+impl<EE: EngineEvents<NL>, NL: NativeLinker> AssetLoaderService for Engine<EE, NL>
+{
+    fn load<A: FromAsset>(&self, path: &str) -> Result<A, A::Error>
+    {
+        A::from_asset(self.nativelink.asset_loader().get(path, A::EXT)?)
+    }
+    fn streaming<A: FromStreamingAsset>(&self, path: &str) -> Result<A, A::Error>
+    {
+        A::from_asset(self.nativelink.asset_loader().get_streaming(path, A::EXT)?)
+    }
+}
+pub struct AsyncAssetLoader<'a, A: 'a + PlatformAssetLoader + Sync>(pub(crate) &'a A);
+impl<'a, A: 'a + PlatformAssetLoader + Sync> AssetLoaderService for AsyncAssetLoader<'a, A>
+{
+    fn load<As: FromAsset>(&self, path: &str) -> Result<As, As::Error>
+    {
+        self.0.get(path, As::EXT).map_err(From::from).and_then(As::from_asset)
+    }
+    fn streaming<As: FromStreamingAsset>(&self, path: &str) -> Result<As, As::Error>
+    {
+        self.0.get_streaming(path, As::EXT).map_err(From::from).and_then(As::from_asset)
+    }
+}
+
+use image::{ImageDecoder, ImageResult, ImageError};
+use image::hdr::{HDRDecoder, HDRMetadata, RGBE8Pixel};
+pub struct DecodedPixelData {
+    pub pixels: Vec<u8>, pub size: math::Vector2<u32>,
+    pub color: image::ColorType, pub stride: usize
+}
+impl DecodedPixelData {
+    pub fn new<'d, D>(decoder: D) -> ImageResult<Self> where D: ImageDecoder<'d>
+    {
+        let color = decoder.colortype();
+        let (w, h) = decoder.dimensions();
+        let stride = decoder.row_bytes();
+        let pixels = decoder.read_image()?;
+        
+        Ok(DecodedPixelData { pixels, size: math::Vector2(w as _, h as _), color, stride: stride as _ })
+    }
+    pub fn format(&self) -> PixelFormat
+    {
+        match self.color
+        {
+            image::ColorType::RGB(8) => PixelFormat::RGB24,
+            image::ColorType::RGBA(8) => PixelFormat::RGBA32,
+            image::ColorType::BGR(8) => PixelFormat::BGR24,
+            image::ColorType::BGRA(8) => PixelFormat::BGRA32,
+            _ => panic!("unsupported color type: {:?}", self.color)
+        }
+    }
+
+    pub fn u8_pixels(&self) -> &[u8] { &self.pixels }
+}
+pub struct PNG(pub DecodedPixelData);
+pub struct TGA(pub DecodedPixelData);
+pub struct TIFF(pub DecodedPixelData);
+pub struct WebP(pub DecodedPixelData);
+pub struct BMP(pub DecodedPixelData);
+pub struct HDR { pub info: HDRMetadata, pub pixels: Vec<RGBE8Pixel> }
+impl LogicalAssetData for PNG { const EXT: &'static str = "png"; }
+impl LogicalAssetData for TGA { const EXT: &'static str = "tga"; }
+impl LogicalAssetData for TIFF { const EXT: &'static str = "tiff"; }
+impl LogicalAssetData for WebP { const EXT: &'static str = "webp"; }
+impl LogicalAssetData for BMP { const EXT: &'static str = "bmp"; }
+impl LogicalAssetData for HDR { const EXT: &'static str = "hdr"; }
+impl FromAsset for PNG {
+    type Error = ImageError;
+    fn from_asset<Asset: Read + Seek + 'static>(asset: Asset) -> Result<Self, ImageError> {
+        image::png::PNGDecoder::new(asset).and_then(DecodedPixelData::new).map(PNG)
+    }
+}
+impl FromAsset for TGA {
+    type Error = ImageError;
+    fn from_asset<Asset: Read + Seek + 'static>(asset: Asset) -> Result<Self, ImageError> {
+        image::tga::TGADecoder::new(asset).and_then(DecodedPixelData::new).map(TGA)
+    }
+}
+impl FromAsset for TIFF {
+    type Error = ImageError;
+    fn from_asset<Asset: Read + Seek + 'static>(asset: Asset) -> Result<Self, ImageError> {
+        image::tiff::TIFFDecoder::new(asset).and_then(DecodedPixelData::new).map(TIFF)
+    }
+}
+impl FromAsset for WebP {
+    type Error = ImageError;
+    fn from_asset<Asset: Read + Seek + 'static>(asset: Asset) -> Result<Self, ImageError> {
+        image::webp::WebpDecoder::new(asset).and_then(DecodedPixelData::new).map(WebP)
+    }
+}
+impl FromAsset for BMP {
+    type Error = ImageError;
+    fn from_asset<Asset: Read + Seek + 'static>(asset: Asset) -> Result<Self, ImageError> {
+        image::bmp::BMPDecoder::new(asset).and_then(DecodedPixelData::new).map(BMP)
+    }
+}
+impl FromAsset for HDR {
+    type Error = ImageError;
+    fn from_asset<Asset: Read + Seek + 'static>(asset: Asset) -> Result<Self, ImageError> {
+        let ireader = HDRDecoder::new(BufReader::new(asset))?;
+        let meta = ireader.metadata();
+        let pixels = ireader.read_image_native()?;
+
+        Ok(HDR { info: meta, pixels })
+    }
+}